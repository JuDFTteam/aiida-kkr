[build-system]
requires = ["setuptools", "wheel"]

[tool.poetry]
name = "aiida-kkr"
version = "1.1.11-dev5"
description = "AiiDA plugin for the KKR code"
authors = ["Philipp Rüssmann <p.ruessmann@fz-juelich.de>",
           "Jens Bröder <j.broeder@fz-juelich.de>",
           "Fabian Bertoldo <f.bertoldo@fz-juelich.de>"]
license = "MIT"
readme = "README.md"
homepage = "https://github.com/JuDFTteam/aiida-kkr"
repository = "https://github.com/JuDFTteam/aiida-kkr"
documentation = "https://aiida-kkr.readthedocs.io"
keywords = ["material science",
            "aiida",
            "dft",
            "all-electron",
            "kkr"]
classifiers = ["Development Status :: 4 - Beta",
               "Intended Audience :: Science/Research",
               "License :: OSI Approved :: MIT License",
               "Programming Language :: Python :: 3",
               "Programming Language :: Python :: 3.5",
               "Programming Language :: Python :: 3.6",
               "Programming Language :: Python :: 3.7",
               "Programming Language :: Python :: 3.8",
               "Environment :: Plugins",
               "Natural Language :: English",
               "Topic :: Scientific/Engineering :: Physics",
               "Framework :: AiiDA"]

[tool.poetry.dependencies]
aiida-core = "^1.0.0b6"
python = "^2.7"
<<<<<<< HEAD
masci-tools = "^0.4.8.dev0"
=======
masci-tools = ">=0.3.12,<0.5.0"
>>>>>>> 51ea69e4
seekpath = "*"
pgtest = "*"
pytest-cov = "^2.5.0"
pytest-mpl = "*"
pytest-timeout = "*"
sphinx = "*"
sphinx_rtd_theme = "*"
bumpversion = "*"
ase = "*"
pymatgen = "*"<|MERGE_RESOLUTION|>--- conflicted
+++ resolved
@@ -34,11 +34,7 @@
 [tool.poetry.dependencies]
 aiida-core = "^1.0.0b6"
 python = "^2.7"
-<<<<<<< HEAD
-masci-tools = "^0.4.8.dev0"
-=======
-masci-tools = ">=0.3.12,<0.5.0"
->>>>>>> 51ea69e4
+masci-tools = ">=0.4.8.dev0,<0.5.0"
 seekpath = "*"
 pgtest = "*"
 pytest-cov = "^2.5.0"
