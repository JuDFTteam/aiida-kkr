[build-system]
requires = [ "setuptools>=61.2",]
build-backend = "setuptools.build_meta"

[project]
name = "aiida-kkr"
<<<<<<< HEAD
version = "1.1.12"
description = "AiiDA plugin for the JuKKR codes"
classifiers = [
    "License :: OSI Approved :: MIT License",
    "Programming Language :: Python :: 3",
    "Programming Language :: Python :: 3.7",
    "Programming Language :: Python :: 3.8",
    "Programming Language :: Python :: 3.9",
    "Programming Language :: Python :: 3.10",
    "Development Status :: 4 - Beta",
    "Environment :: Plugins",
    "Intended Audience :: Science/Research",
    "Topic :: Scientific/Engineering :: Physics",
    "Natural Language :: English",
    "Framework :: AiiDA",
]
dependencies = [
    "aiida-core >= 1.0.0b6,<3.0.0",
    "masci-tools >= 0.4.8.dev5,<1.0.0",
    "seekpath >= 1.9.2",
    "ase",
    "pymatgen",
]
license = {file = "LICENSE.txt"}
keywords = [
    "material science",
    "aiida",
    "dft",
    "all-electron",
    "kkr",
]

[[project.authors]]
name = "Philipp Ruessmann"
email = "p.ruessmann@fz-juelich.de"

[[project.authors]]
name = "Jens Broeder"
email = "j.broeder@fz-juelich.de"

[[project.authors]]
name = "Fabian Bertoldo"
email = "f.bertoldo@fz-juelich.de"

[project.readme]
file = "README.md"
content-type = "text/markdown"

[project.urls]
Homepage = "https://github.com/JuDFTteam/aiida-kkr"
Download = "https://github.com/JuDFTteam/aiida-kkr"
Documentation = "https://aiida-kkr.readthedocs.io"

[project.optional-dependencies]
pre-commit = [
    "pre-commit==1.17.0",
    "yapf==0.28.0",
    "pylint==1.9.4; python_version<'3.0'",
    "pylint==2.3.1; python_version>='3.0'",
]
testing = [
    "pgtest >= 1.3.0",
    "pytest-xdist",
    "pytest-cov >= 2.5.0",
    "pytest-mpl >= 0.10",
    "pytest-timeout >= 1.3.3",
    "pytest-regressions >= 1.0",
    "MarkupSafe < 2.1.0",
]
docs = [
    "Sphinx >= 1.8.2",
    "sphinx_rtd_theme >= 0.4.2",
]
devtools = [
    "bump2version >= 0.5.10",
]
widgets = [
    "ase_notebook",
]

[project.scripts]
aiida-kkr = "aiida_kkr.cmdline:cmd_root"

[tool.setuptools]
include-package-data = false

[project.entry-points."aiida.calculations"]
"kkr.voro" = "aiida_kkr.calculations.voro:VoronoiCalculation"
"kkr.kkr" = "aiida_kkr.calculations.kkr:KkrCalculation"
"kkr.kkrimp" = "aiida_kkr.calculations.kkrimp:KkrimpCalculation"
"kkr.kkrnano" = "aiida_kkr.calculations.kkrnano:KKRnanoCalculation"
"kkr.kkrimporter" = "aiida_kkr.calculations.kkrimporter:KkrImporterCalculation"

[project.entry-points."aiida.parsers"]
"kkr.voroparser" = "aiida_kkr.parsers.voro:VoronoiParser"
"kkr.kkrparser" = "aiida_kkr.parsers.kkr:KkrParser"
"kkr.kkrimpparser" = "aiida_kkr.parsers.kkrimp:KkrimpParser"
"kkr.kkrnanoparser" = "aiida_kkr.parsers.kkrnano:KKRnanoParser"
"kkr.kkrimporterparser" = "aiida_kkr.parsers.kkrimporter:KkrImporterParser"

[project.entry-points."aiida.data"]
"kkr.strucwithpot" = "aiida_kkr.data.strucwithpot:StrucWithPotData"

[project.entry-points."aiida.workflows"]
"kkr.scf" = "aiida_kkr.workflows.kkr_scf:kkr_scf_wc"
"kkr.dos" = "aiida_kkr.workflows.dos:kkr_dos_wc"
"kkr.bs" = "aiida_kkr.workflows.bs:kkr_bs_wc"
"kkr.eos" = "aiida_kkr.workflows.eos:kkr_eos_wc"
"kkr.startpot" = "aiida_kkr.workflows.voro_start:kkr_startpot_wc"
"kkr.gf_writeout" = "aiida_kkr.workflows.gf_writeout:kkr_flex_wc"
"kkr.imp" = "aiida_kkr.workflows.kkr_imp:kkr_imp_wc"
"kkr.imp_sub" = "aiida_kkr.workflows.kkr_imp_sub:kkr_imp_sub_wc"
"kkr.imp_dos" = "aiida_kkr.workflows.kkr_imp_dos:kkr_imp_dos_wc"
"kkr.decimation" = "aiida_kkr.workflows._decimation:kkr_decimation_wc"
"kkr.jij" = "aiida_kkr.workflows.jijs:kkr_jij_wc"

[tool.setuptools.packages.find]
namespaces = false
=======
version = "1.1.13"
description = "AiiDA plugin for the KKR code"
authors = ["Philipp Rüssmann <p.ruessmann@fz-juelich.de>",
           "Jens Bröder <j.broeder@fz-juelich.de>",
           "Fabian Bertoldo <f.bertoldo@fz-juelich.de>"]
license = "MIT"
readme = "README.md"
homepage = "https://github.com/JuDFTteam/aiida-kkr"
repository = "https://github.com/JuDFTteam/aiida-kkr"
documentation = "https://aiida-kkr.readthedocs.io"
keywords = ["material science",
            "aiida",
            "dft",
            "all-electron",
            "kkr"]
classifiers = ["Development Status :: 4 - Beta",
               "Intended Audience :: Science/Research",
               "License :: OSI Approved :: MIT License",
               "Programming Language :: Python :: 3",
               "Programming Language :: Python :: 3.7",
               "Programming Language :: Python :: 3.8",
               "Programming Language :: Python :: 3.9",
               "Programming Language :: Python :: 3.10",
               "Environment :: Plugins",
               "Natural Language :: English",
               "Topic :: Scientific/Engineering :: Physics",
               "Framework :: AiiDA"]

[tool.poetry.dependencies]
aiida-core = "^1.0.0b6"
python = "^2.7"
masci-tools = ">=0.4.8.dev5,<1.0.0"
seekpath = "*"
pgtest = "*"
pytest-cov = "^2.5.0"
pytest-mpl = "*"
pytest-timeout = "*"
sphinx = "*"
sphinx_rtd_theme = "*"
bumpversion = "*"
ase = "*"
pymatgen = "*"
>>>>>>> 67e21317
<|MERGE_RESOLUTION|>--- conflicted
+++ resolved
@@ -4,8 +4,7 @@
 
 [project]
 name = "aiida-kkr"
-<<<<<<< HEAD
-version = "1.1.12"
+version = "1.1.13"
 description = "AiiDA plugin for the JuKKR codes"
 classifiers = [
     "License :: OSI Approved :: MIT License",
@@ -122,48 +121,4 @@
 "kkr.jij" = "aiida_kkr.workflows.jijs:kkr_jij_wc"
 
 [tool.setuptools.packages.find]
-namespaces = false
-=======
-version = "1.1.13"
-description = "AiiDA plugin for the KKR code"
-authors = ["Philipp Rüssmann <p.ruessmann@fz-juelich.de>",
-           "Jens Bröder <j.broeder@fz-juelich.de>",
-           "Fabian Bertoldo <f.bertoldo@fz-juelich.de>"]
-license = "MIT"
-readme = "README.md"
-homepage = "https://github.com/JuDFTteam/aiida-kkr"
-repository = "https://github.com/JuDFTteam/aiida-kkr"
-documentation = "https://aiida-kkr.readthedocs.io"
-keywords = ["material science",
-            "aiida",
-            "dft",
-            "all-electron",
-            "kkr"]
-classifiers = ["Development Status :: 4 - Beta",
-               "Intended Audience :: Science/Research",
-               "License :: OSI Approved :: MIT License",
-               "Programming Language :: Python :: 3",
-               "Programming Language :: Python :: 3.7",
-               "Programming Language :: Python :: 3.8",
-               "Programming Language :: Python :: 3.9",
-               "Programming Language :: Python :: 3.10",
-               "Environment :: Plugins",
-               "Natural Language :: English",
-               "Topic :: Scientific/Engineering :: Physics",
-               "Framework :: AiiDA"]
-
-[tool.poetry.dependencies]
-aiida-core = "^1.0.0b6"
-python = "^2.7"
-masci-tools = ">=0.4.8.dev5,<1.0.0"
-seekpath = "*"
-pgtest = "*"
-pytest-cov = "^2.5.0"
-pytest-mpl = "*"
-pytest-timeout = "*"
-sphinx = "*"
-sphinx_rtd_theme = "*"
-bumpversion = "*"
-ase = "*"
-pymatgen = "*"
->>>>>>> 67e21317
+namespaces = false