--- conflicted
+++ resolved
@@ -59,13 +59,8 @@
 
 [project.optional-dependencies]
 pre-commit = [
-<<<<<<< HEAD
     "pre-commit==3.3.3",
-    "yapf==0.33.0",
-=======
-    "pre-commit==3.2.2",
     "yapf==0.40.1",
->>>>>>> 27f243a9
     "pylint==1.9.4; python_version<'3.0'",
     "pylint==2.17.2; python_version>='3.0'",
 ]
