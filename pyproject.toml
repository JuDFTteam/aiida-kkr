--- conflicted
+++ resolved
@@ -3,11 +3,7 @@
 
 [tool.poetry]
 name = "aiida-kkr"
-<<<<<<< HEAD
-version = "1.1.9"
-=======
-version = "1.1.10-dev"
->>>>>>> 57816eb8
+version = "1.1.10"
 description = "AiiDA plugin for the KKR code"
 authors = ["Philipp Rüssmann <p.ruessmann@fz-juelich.de>",
            "Jens Bröder <j.broeder@fz-juelich.de>",
@@ -27,7 +23,6 @@
                "License :: OSI Approved :: MIT License",
                "Programming Language :: Python :: 2.7",
                "Programming Language :: Python :: 3",
-               "Programming Language :: Python :: 3.4",
                "Programming Language :: Python :: 3.5",
                "Programming Language :: Python :: 3.6",
                "Programming Language :: Python :: 3.7",
