# -*- coding: utf-8 -*-
"""
Input plug-in for a KKR calculation.
"""
from __future__ import print_function, absolute_import
from __future__ import unicode_literals
import os
import numpy as np
from aiida.engine import CalcJob
from aiida.orm import CalcJobNode, load_node, RemoteData, Dict, StructureData, KpointsData, Bool
from .voro import VoronoiCalculation
from aiida.common.utils import classproperty
from aiida.common.exceptions import InputValidationError, ValidationError
from aiida.common.datastructures import CalcInfo, CodeInfo
from aiida.common.exceptions import UniquenessError
from aiida_kkr.tools.common_workfunctions import (
    generate_inputcard_from_structure, check_2Dinput_consistency, update_params_wf, vca_check, kick_out_corestates
)
from masci_tools.io.common_functions import get_alat_from_bravais, get_Ang2aBohr
from aiida_kkr.tools.tools_kkrimp import make_scoef, write_scoef_full_imp_cls
from masci_tools.io.kkr_params import __kkr_default_params__, kkrparams
import six
from six.moves import range

<<<<<<< HEAD

__copyright__ = (u"Copyright (c), 2017, Forschungszentrum Jülich GmbH, "
                 "IAS-1/PGI-1, Germany. All rights reserved.")
__license__ = "MIT license, see LICENSE.txt file"
__version__ = "0.11.9"
__contributors__ = ("Jens Broeder", "Philipp Rüßmann")

=======
__copyright__ = (u'Copyright (c), 2017, Forschungszentrum Jülich GmbH, ' 'IAS-1/PGI-1, Germany. All rights reserved.')
__license__ = 'MIT license, see LICENSE.txt file'
__version__ = '0.11.8'
__contributors__ = ('Jens Broeder', 'Philipp Rüßmann')
>>>>>>> 69999a60

verbose = False


class KkrCalculation(CalcJob):
    """
    AiiDA calculation plugin for a KKR calculation.
    """

    # calculation plugin version
    _CALCULATION_PLUGIN_VERSION = __version__

    # Default input and output files
    _DEFAULT_INPUT_FILE = 'inputcard'  # will be shown with inputcat
    _DEFAULT_OUTPUT_FILE = 'out_kkr'  # verdi shell output will be shown with outputcat

    # same as _DEFAULT_OUTPUT_FILE: piped output of kkr execution to this file
    _OUTPUT_FILE_NAME = _DEFAULT_OUTPUT_FILE

    # List of mandatory input files
    _INPUT_FILE_NAME = _DEFAULT_INPUT_FILE
    _POTENTIAL = 'potential'

    # List of optional input files (may be mandatory for some settings in inputcard)
    _SHAPEFUN = 'shapefun'  # mandatory if nonspherical calculation
    _SCOEF = 'scoef'  # mandatory for KKRFLEX calculation and some functionalities
    _NONCO_ANGLES = 'nonco_angle.dat'  # mandatory if noncollinear directions are used that are not (theta, phi)= (0,0) for all atoms
    _NONCO_ANGLES_IMP = 'nonco_angle_imp.dat'  # mandatory for GREENIMP option (scattering code)
    _SHAPEFUN_IMP = 'shapefun_imp'  # mandatory for GREENIMP option (scattering code)
    _POTENTIAL_IMP = 'potential_imp'  # mandatory for GREENIMP option (scattering code)

    # List of output files that should always be present
    _OUT_POTENTIAL = 'out_potential'
    _OUTPUT_0_INIT = 'output.0.txt'
    _OUTPUT_000 = 'output.000.txt'
    _OUTPUT_2 = 'output.2.txt'
    _OUT_TIMING_000 = 'out_timing.000.txt'
    _NONCO_ANGLES_OUT = 'nonco_angle_out.dat'
    _NONCO_ANGLES_ALL_ITER = 'nonco_angle_out_all_iter.dat'

    # special files (some runs)
    # DOS files
    _COMPLEXDOS = 'complex.dos'
    _DOS_ATOM = 'dos.atom%i'
    _LMDOS = 'lmdos.%2i.%i.dat'
    # qdos files
    _QVEC = 'qvec.dat'
    _QDOS_ATOM = 'qdos.%3i.%i.dat'
    _QDOS_ATOM_OLD = 'qdos.%2i.%i.dat'
    _QDOS_SX = 'qdos_sx.%2i.dat'
    _QDOS_SY = 'qdos_sy.%2i.dat'
    _QDOS_SZ = 'qdos_sz.%2i.dat'
    # kkrflex files for impurity calculation
    _KKRFLEX_GREEN = 'kkrflex_green'
    _KKRFLEX_TMAT = 'kkrflex_tmat'
    _KKRFLEX_ATOMINFO = 'kkrflex_atominfo'
    _KKRFLEX_INTERCELL_REF = 'kkrflex_intercell_ref'
    _KKRFLEX_INTERCELL_CMOMS = 'kkrflex_intercell_cmoms'
    _ALL_KKRFLEX_FILES = [
        _KKRFLEX_GREEN,
        _KKRFLEX_TMAT,
        _KKRFLEX_ATOMINFO,
        _KKRFLEX_INTERCELL_REF,
        _KKRFLEX_INTERCELL_CMOMS,
    ]
    # Jij files
    _Jij_ATOM = 'Jij.atom%0.5i'
    _SHELLS_DAT = 'shells.dat'
    # deci-out and decimation
    _DECIFILE = 'decifile'
    # BdG mode
    _BDG_POT = 'den_lm_ir.%0.3i.%i.txt'

    # template.product entry point defined in setup.json
    _default_parser = 'kkr.kkrparser'

    # list of keywords that are not allowed to be modified (new calculation
    # starting from structure and voronoi run is needed instead):
    _do_never_modify = [
        'ALATBASIS',
        'BRAVAIS',
        'NAEZ',
        '<RBASIS>',
        'CARTESIAN',
        'INTERFACE',
        '<NLBASIS>',
        '<RBLEFT>',
        'ZPERIODL',
        '<NRBASIS>',
        '<RBRIGHT>',
        'ZPERIODR',
        'KSHAPE',
        '<SHAPE>',
        '<ZATOM>',
        'NATYP',
        '<SITE>',
        '<CPA-CONC>',
        '<KAOEZL>',
        '<KAOEZR>',
    ]
    #TODO implement workfunction to modify structure (e.g. to use VCA)

    # small number used to check for equivalence
    _eps = 10**-12

    @classmethod
    def define(cls, spec):
        """
        Init internal parameters at class load time
        """
        # reuse base class function
        super(KkrCalculation, cls).define(spec)

        # now define input files and parser
        spec.input(
            'metadata.options.parser_name',
            valid_type=six.string_types,
            default=cls._default_parser,
            non_db=True,
        )
        spec.input(
            'metadata.options.input_filename',
            valid_type=six.string_types,
            default=cls._DEFAULT_INPUT_FILE,
            non_db=True
        )
        spec.input(
            'metadata.options.output_filename',
            valid_type=six.string_types,
            default=cls._DEFAULT_OUTPUT_FILE,
            non_db=True
        )

        # define input nodes (optional ones have required=False)
        spec.input(
            'parameters',
            valid_type=Dict,
            required=True,
            help='Use a node that specifies the input parameters',
        )
        spec.input(
            'parent_folder',
            valid_type=RemoteData,
            required=True,
            help="""Use a remote or local repository folder as parent folder
            (also for restarts and similar). It should contain all the  needed
            files for a KKR calc, only edited files should be uploaded from the
            repository."""
        )
        spec.input(
            'impurity_info',
            valid_type=Dict,
            required=False,
            help="""Use a Parameter node that specifies properties for a following
            impurity calculation (e.g. setting of impurity cluster in scoef
            file that is automatically created)."""
        )
        spec.input(
            'kpoints',
            valid_type=KpointsData,
            required=False,
            help="""Use a KpointsData node that specifies the kpoints for which a
            bandstructure (i.e. 'qdos') calculation should be performed."""
        )
        spec.input(
            'initial_noco_angles',
            valid_type=Dict,
            required=False,
            help="""Initial non-collinear angles for the magnetic moments of
            the impurities. These values will be written into the
            `kkrflex_angle` input file of KKRimp.
            The Dict node should be of the form
            initial_noco_angles = Dict(dict={
                'theta': [theta_at1, theta_at2, ..., theta_atN],
                # list theta values in degrees (0..180)
                'phi': [phi_at1, phi_at2, ..., phi_atN],
                # list phi values in degrees (0..360)
                'fix_dir': [True/False at_1, ..., True/False at_N]
                # list of booleans indicating if the direction of the magnetic
                # moment should be fixed or is allowed relax (True means keep the
                # direction of the magnetic moment fixed)
            })
            Note: The length of the theta, phi and fix_dir lists have to be
            equal to the number of atoms.
            """
        )
        spec.input(
            'deciout_parent',
            valid_type=RemoteData,
            required=False,
            help="""KkrCalculation RemoteData folder from deci-out calculation"""
        )

        # define outputs
        spec.output(
            'output_parameters',
            valid_type=Dict,
            required=True,
            help='results of the KKR calculation',
        )
        spec.default_output_node = 'output_parameters'

        # define exit codes, also used in parser
        spec.exit_code(
            301,
            'ERROR_NO_OUTPUT_FILE',
            message='KKR output file not found',
        )
        spec.exit_code(
            302,
            'ERROR_KKR_PARSING_FAILED',
            message='KKR parser retuned an error',
        )
        spec.exit_code(
            303,
            'ERROR_NO_SHAPEFUN_FOUND',
            message='Could not find shapefun from voronoi parent',
        )

    def prepare_for_submission(self, tempfolder):
        """
        Create input files.

            :param tempfolder: aiida.common.folders.Folder subclass where
                the plugin should put all its files.
            :param inputdict: dictionary of the input nodes as they would
                be returned by get_inputs_dict
        """

        has_parent = False
        local_copy_list = []

        # get mandatory input nodes
        parameters = self.inputs.parameters
        code = self.inputs.code
        parent_calc_folder = self.inputs.parent_folder

        # now check for optional nodes

        # for GF writeout
        if 'impurity_info' in self.inputs:
            imp_info = self.inputs.impurity_info
            found_imp_info = True
        else:
            imp_info = None
            found_imp_info = False

        # for qdos funcitonality
        if 'kpoints' in self.inputs:
            kpath = self.inputs.kpoints
            found_kpath = True
        else:
            found_kpath = False

        # extract parent calculation
        parent_calcs = parent_calc_folder.get_incoming(node_class=CalcJobNode)
        n_parents = len(parent_calcs.all_link_labels())
        if n_parents != 1:
            raise UniquenessError(
                'Input RemoteData is child of {} '
                'calculation{}, while it should have a single parent'
                ''.format(n_parents, '' if n_parents == 0 else 's')
            )
            # TODO change to exit code
        if n_parents == 1:
            parent_calc = parent_calcs.first().node
            has_parent = True

        # check if parent is either Voronoi or previous KKR calculation
        #self._check_valid_parent(parent_calc)

        # extract parent input parameter dict for following check
        try:
            parent_inp_dict = parent_calc.inputs.parameters.get_dict()
        except:
            self.logger.error('Failed trying to find input parameter of parent {}'.format(parent_calc))
            raise InputValidationError('No parameter node found of parent calculation.')

        # check if no keys are illegally overwritten (i.e. compare with keys in self._do_never_modify)
        for key in list(parameters.get_dict().keys()):
            value = parameters.get_dict()[key]
            #self.logger.info("Checking {} {}".format(key, value))
            if value is not None:
                if key in self._do_never_modify:
                    oldvalue = parent_inp_dict[key]
                    try:
                        if oldvalue is None and key in __kkr_default_params__:
                            oldvalue = __kkr_default_params__.get(key)
                        if value == oldvalue:
                            values_eqivalent = True
                        else:
                            values_eqivalent = False
                            # check if values match up to certain numerical accuracy
                            if type(value) == float:
                                if abs(value - oldvalue) < self._eps:
                                    values_eqivalent = True
                            elif type(value) == list or type(value) == np.ndarray:
                                tmp_value, tmp_oldvalue = np.array(value).reshape(-1), np.array(oldvalue).reshape(-1)
                                values_eqivalent_tmp = []
                                for ival in range(len(tmp_value)):
                                    if abs(tmp_value[ival] - tmp_oldvalue[ival]) < self._eps:
                                        values_eqivalent_tmp.append(True)
                                    else:
                                        values_eqivalent_tmp.append(False)
                                if all(values_eqivalent_tmp) and len(value) == len(oldvalue):
                                    values_eqivalent = True
                    except:
                        raise InputValidationError(
                            f'Error while trying to compare old and new values with key={key} in do_never_modify list, oldval={oldvalue}; newval={value}'
                        )
                    if not values_eqivalent:
                        self.logger.error(
                            f'You are trying to set keyword {key} = {value} but this is not allowed since the structure would be modified. Please use a suitable workfunction instead.'
                        )
                        raise InputValidationError(
                            f'You are trying to modify a keyword that is not allowed to be changed! (key={key}, oldvalue={oldvalue}, newvalue={value})'
                        )

        #TODO check for remote folder (starting from folder data not implemented yet)
        # if voronoi calc check if folder from db given, or get folder from rep.
        # Parent calc does not has to be on the same computer.
        # so far we copy every thing from local computer ggf if kkr we want to copy remotely

        # get StructureData node from Parent if Voronoi
        structure = None
        self.logger.info('KkrCalculation: Get structure node from voronoi parent')
        try:
            structure, voro_parent = VoronoiCalculation.find_parent_structure(parent_calc)
        except:
            self.logger.error(f'KkrCalculation: Could not get structure from Voronoi parent ({parent_calc}).')
            raise ValidationError(f'Cound not find structure node from parent {parent_calc}')

        # for VCA: check if input structure and parameter node define VCA structure
        vca_structure = vca_check(structure, parameters)

        # check whether or not the alat from the input parameters are used
        # (this enters as a scaling factor for some parameters)
        use_alat_input = parameters.get_dict().get('use_input_alat', False)
        use_alat_input = parameters.get_dict().get('USE_INPUT_ALAT', use_alat_input)

        # prepare scoef file if impurity_info was given
        write_scoef = False
        runopt = parameters.get_dict().get('RUNOPT', None)
        kkrflex_opt = False

        if runopt is not None and 'KKRFLEX' in runopt:
            kkrflex_opt = True
        if kkrflex_opt:
            write_scoef = True
        elif found_imp_info:
            self.logger.info('Found impurity_info in inputs of the calculation, automatically add runopt KKRFLEX')
            write_scoef = True
            runopt = parameters.get_dict().get('RUNOPT', [])
            runopt.append('KKRFLEX')
            parameters = update_params_wf(
                parameters,
                Dict(
                    dict={
                        'RUNOPT': runopt,
                        'nodename': 'update_KKRFLEX',
                        'nodedesc': 'Update Parameter node with KKRFLEX runopt'
                    }
                )
            )

        if found_imp_info and write_scoef:

            imp_info_dict = imp_info.get_dict()

            # find alat input if needed
            if use_alat_input:
                alat_input = parameters.get_dict().get('ALATBASIS', None) / get_Ang2aBohr()
                self.logger.info('alat_input is ' + str(alat_input))
            else:
                self.logger.info('alat_input is None')
                alat_input = None

            # create scoef file
            if 'imp_cls' not in imp_info_dict:
                # this means cluster is found from parameters in imp_info

                # extract cluster settings
                Rcut = imp_info_dict.get('Rcut', None)
                hcut = imp_info_dict.get('hcut', -1.)
                cylinder_orient = imp_info_dict.get('cylinder_orient', [0., 0., 1.])
                ilayer_center = imp_info_dict.get('ilayer_center', 0)
                for i in range(len(cylinder_orient)):
                    try:
                        len(cylinder_orient[i])
                        vec_shape = False
                    except TypeError:
                        vec_shape = True

                # some consistency checks
                if ilayer_center > len(structure.sites) - 1:
                    raise IndexError(
                        f'Index of the reference site is out of range! Possible values: 0 to {len(structure.sites) - 1}.'
                    )
                elif Rcut < 0:
                    raise ValueError('Cutoff radius has to be positive!')
                if not vec_shape or len(cylinder_orient) != 3:
                    raise TypeError(
                        f'Input orientation vector ({cylinder_orient}) has the wrong shape! It needs to be a 3D-vector!'
                    )

                # now write scoef file
                print('Input parameters for make_scoef read in correctly!')
                with tempfolder.open(self._SCOEF, 'w') as scoef_file:
                    make_scoef(
                        structure,
                        Rcut,
                        scoef_file,
                        hcut,
                        cylinder_orient,
                        ilayer_center,
                        alat_input,
                    )

            else:

                # this means the full imp cluster is given in the input
                # TODO add some consistency checks with structure etc.
                print('Write scoef from imp_cls input!', len(imp_info.get_dict().get('imp_cls')))
                with tempfolder.open(self._SCOEF, 'w') as scoef_file:
                    if alat_input is not None:
                        alat = get_alat_from_bravais(np.array(structure.cell), structure.pbc[2])
                        rescale_alat = alat / alat_input
                        self.report(f'INFO: rescaling imp cls due to alat_input: {rescale_alat}')
                    else:
                        rescale_alat = None
                    write_scoef_full_imp_cls(imp_info, scoef_file, rescale_alat)

        elif write_scoef:
            # if we end up here there is a problem with the input
            self.logger.info('Need to write scoef file but no impurity_info given!')
            raise ValidationError('Found RUNOPT KKRFLEX but no impurity_info in inputs')

        # Check for 2D case
        twoDimcheck, msg = check_2Dinput_consistency(structure, parameters)
        if not twoDimcheck:
            raise InputValidationError(msg)

        # set shapes array either from parent voronoi run or read from inputcard in kkrimporter calculation
        if parent_calc.process_label == 'VoronoiCalculation' or parent_calc.process_label == 'KkrCalculation':
            # get shapes array from voronoi parent
            shapes = voro_parent.outputs.output_parameters.get_dict().get('shapes')
        else:
            # extract shapes from input parameters node constructed by kkrimporter calculation
            shapes = voro_parent.inputs.parameters.get_dict().get('<SHAPE>')
        self.logger.info('Extracted shapes: {}'.format(shapes))

        # qdos option, ensure low T, E-contour, qdos run option and write qvec.dat file
        if found_kpath:
            parameters = self._prepare_qdos_calc(parameters, kpath, structure, tempfolder, use_alat_input)

        # write nonco_angle.dat file and adapt RUNOPTS if needed (i.e. add FIXMOM if directions are not relaxed)
        if 'initial_noco_angles' in self.inputs:
            parameters = self._use_initial_noco_angles(parameters, structure, tempfolder)

        # activate decimation mode and copy decifile from deciout parent
        if 'deciout_parent' in self.inputs:
            parameters = self._use_decimation(parameters, tempfolder)

        # Prepare inputcard from Structure and input parameter data
        with tempfolder.open(self._INPUT_FILE_NAME, u'w') as input_file:
            natom, nspin, newsosol, warnings_write_inputcard = generate_inputcard_from_structure(
                parameters,
                structure,
                input_file,
                parent_calc,
                shapes=shapes,
                vca_structure=vca_structure,
                use_input_alat=use_alat_input
            )

        #################
        # Decide what files to copy based on settings to the code (e.g. KKRFLEX option needs scoef)
        if has_parent:
            # copy the right files #TODO check first if file, exists and throw
            # warning, now this will throw an error
            outfolder = parent_calc.outputs.retrieved

            copylist = []
            if parent_calc.process_class == KkrCalculation:
                copylist = [self._OUT_POTENTIAL]
                # TODO ggf copy remotely from remote node if present ...

            elif parent_calc.process_class == VoronoiCalculation:
                copylist = [parent_calc.process_class._SHAPEFUN]
                # copy either overwrite potential or voronoi output potential
                # (voronoi caclualtion retreives only one of the two)
                if parent_calc.process_class._POTENTIAL_IN_OVERWRITE in outfolder.list_object_names():
                    copylist.append(parent_calc.process_class._POTENTIAL_IN_OVERWRITE)
                else:
                    copylist.append(parent_calc.process_class._OUT_POTENTIAL_voronoi)

            #change copylist in case the calculation starts from an imported calculation
            else:  #if parent_calc.process_class == KkrImporterCalculation:
                if self._OUT_POTENTIAL in outfolder.list_object_names():
                    copylist.append(self._OUT_POTENTIAL)
                else:
                    copylist.append(self._POTENTIAL)
                if self._SHAPEFUN in outfolder.list_object_names():
                    copylist.append(self._SHAPEFUN)

            # create local_copy_list from copylist and change some names automatically
            for file1 in copylist:
                # deal with special case that file is written to another name
                if (
                    file1 == 'output.pot' or file1 == self._OUT_POTENTIAL or (
                        parent_calc.process_class == VoronoiCalculation and
                        file1 == parent_calc.process_class._POTENTIAL_IN_OVERWRITE
                    )
                ):
                    filename = self._POTENTIAL
                else:
                    filename = file1
                # now add to copy list
                local_copy_list.append((outfolder.uuid, file1, filename))

                # add shapefun file from voronoi parent if needed
                if self._SHAPEFUN not in copylist:
                    try:
                        struc, voro_parent = VoronoiCalculation.find_parent_structure(parent_calc)
                    except ValueError:
                        return self.exit_codes.ERROR_NO_SHAPEFUN_FOUND
                    # copy shapefun from retrieved of voro calc
                    voro_retrieved = voro_parent.outputs.retrieved
                    local_copy_list.append((voro_retrieved.uuid, VoronoiCalculation._SHAPEFUN, self._SHAPEFUN))

            # check if core state lie within energy contour and take them out if needed
            local_copy_list = self._kick_out_corestates_kkrhost(local_copy_list, tempfolder)

            # for set-ef option (needs to be done AFTER kicking out core states):
            ef_set = parameters.get_dict().get('ef_set', None)
            ef_set = parameters.get_dict().get('EF_SET', ef_set)
<<<<<<< HEAD
            if verbose:
                self.report(f"efset: {ef_set}  efset_1: {parameters.get_dict().get('ef_set')} efset_2: {parameters.get_dict().get('EF_SET')} params: {parameters.get_dict()}")
=======
            self.report(
                f"efset: {ef_set}  efset_1: {parameters.get_dict().get('ef_set')} efset_2: {parameters.get_dict().get('EF_SET')} params: {parameters.get_dict()}"
            )
>>>>>>> 69999a60
            if ef_set is not None:
                local_copy_list = self._set_ef_value_potential(ef_set, local_copy_list, tempfolder)

            # add BdG potential if it is there
            self._copy_BdG_pot(outfolder, tempfolder)

            # TODO different copy lists, depending on the keywors input
            print('local copy list: {}'.format(local_copy_list))
            self.report('local copy list: {}'.format(local_copy_list))

        # Prepare CalcInfo to be returned to aiida
        calcinfo = CalcInfo()
        calcinfo.uuid = self.uuid
        calcinfo.local_copy_list = local_copy_list
        calcinfo.remote_copy_list = []

        # TODO retrieve list needs some logic, retrieve certain files,
        # only if certain input keys are specified....
        calcinfo.retrieve_list = [
            self._DEFAULT_OUTPUT_FILE,
            self._INPUT_FILE_NAME,
            self._SCOEF,
            self._NONCO_ANGLES_OUT,
            self._NONCO_ANGLES_ALL_ITER,
            self._OUT_POTENTIAL,
            self._OUTPUT_0_INIT,
            self._OUTPUT_000,
            self._OUTPUT_2,
            self._OUT_TIMING_000,
        ]

        # for special cases add files to retireve list:

        # 1. dos calculation, add *dos* files if NPOL==0
        retrieve_dos_files = False
        if 'NPOL' in list(parameters.get_dict().keys()):
            if parameters.get_dict()['NPOL'] == 0:
                retrieve_dos_files = True
        if 'TESTOPT' in list(parameters.get_dict().keys()):
            testopts = parameters.get_dict()['TESTOPT']
            if testopts is not None:
                stripped_test_opts = [i.strip() for i in testopts]
                if 'DOS' in stripped_test_opts:
                    retrieve_dos_files = True
        if retrieve_dos_files:
            print('adding files for dos output', self._COMPLEXDOS, self._DOS_ATOM, self._LMDOS)
            add_files = [self._COMPLEXDOS]
            for iatom in range(natom):
                add_files.append(self._DOS_ATOM % (iatom + 1))
                for ispin in range(nspin):
                    add_files.append((self._LMDOS % (iatom + 1, ispin + 1)).replace(' ', '0'))
            calcinfo.retrieve_list += add_files

        # 2. KKRFLEX calculation
        retrieve_kkrflex_files = False
        if 'RUNOPT' in list(parameters.get_dict().keys()):
            runopts = parameters.get_dict()['RUNOPT']
            if runopts is not None:
                stripped_run_opts = [i.strip() for i in runopts]
                if 'KKRFLEX' in stripped_run_opts:
                    retrieve_kkrflex_files = True
        if retrieve_kkrflex_files:
            if self.inputs.retrieve_kkrflex.value:
                # retrieve all kkrflex files
                add_files = self._ALL_KKRFLEX_FILES
            else:
                # do not retrieve kkrflex_tmat and kkrflex_green, they are kept on the remote and used from there
                add_files = [self._KKRFLEX_ATOMINFO, self._KKRFLEX_INTERCELL_REF, self._KKRFLEX_INTERCELL_CMOMS]
            print('adding files for KKRFLEX output', add_files)
            calcinfo.retrieve_list += add_files

        # 3. qdos claculation
        retrieve_qdos_files = False
        if 'RUNOPT' in list(parameters.get_dict().keys()):
            runopts = parameters.get_dict()['RUNOPT']
            if runopts is not None:
                stripped_run_opts = [i.strip() for i in runopts]
                if 'qdos' in stripped_run_opts:
                    retrieve_qdos_files = True
        if retrieve_qdos_files:
            print('adding files for qdos output', self._QDOS_ATOM, self._QVEC)
            add_files = [self._QVEC]
            for iatom in range(natom):
                for ispin in range(nspin):
                    add_files.append((self._QDOS_ATOM % (iatom + 1, ispin + 1)).replace(' ', '0'))
                    add_files.append((self._QDOS_ATOM_OLD % (iatom + 1, ispin + 1)).replace(' ', '0')
                                     )  # try to retrieve both old and new version of the files
                # retrieve also qdos_sx,y,z files if written out
                add_files.append((self._QDOS_SX % (iatom + 1)).replace(' ', '0'))
                add_files.append((self._QDOS_SY % (iatom + 1)).replace(' ', '0'))
                add_files.append((self._QDOS_SZ % (iatom + 1)).replace(' ', '0'))
            calcinfo.retrieve_list += add_files

        # 4. Jij calculation
        retrieve_Jij_files = False
        if 'RUNOPT' in list(parameters.get_dict().keys()):
            runopts = parameters.get_dict()['RUNOPT']
            if runopts is not None:
                stripped_run_opts = [i.strip() for i in runopts]
                if 'XCPL' in stripped_run_opts:
                    retrieve_Jij_files = True
        if retrieve_Jij_files:
            add_files = [self._SHELLS_DAT] + [self._Jij_ATOM % iatom for iatom in range(1, natom + 1)]
            print('adding files for Jij output', add_files)
            calcinfo.retrieve_list += add_files

        # 5. deci-out
        retrieve_decifile = False
        if 'RUNOPT' in list(parameters.get_dict().keys()):
            runopts = parameters.get_dict()['RUNOPT']
            if runopts is not None:
                stripped_run_opts = [i.strip() for i in runopts]
                if 'deci-out' in stripped_run_opts:
                    retrieve_decifile = True
        if retrieve_decifile:
            add_files = [self._DECIFILE]
            print('adding files for deci-out', add_files)
            calcinfo.retrieve_list += add_files
        
        # 6. BdG
        retrieve_BdG_files= False
        use_BdG_dict = {k.upper().replace('<','').replace('>',''):v for  k,v in parameters.get_dict().items() if 'USE_BDG'==k.upper().replace('<','').replace('>','')}
        retrieve_BdG_files = use_BdG_dict.get('USE_BDG', False)
        self.report('retrieve BdG? {}'.format(retrieve_BdG_files))
        if retrieve_BdG_files:
            for iatom in range(natom):
                for ispin in range(nspin):
                    print('adding files for BdG mode')
                    calcinfo.retrieve_list += [self._BDG_POT%(iatom+1, ispin+1)]

        # now set calcinfo and return
        codeinfo = CodeInfo()
        codeinfo.cmdline_params = []
        codeinfo.code_uuid = code.uuid
        codeinfo.stdout_name = self._DEFAULT_OUTPUT_FILE
        calcinfo.codes_info = [codeinfo]

        return calcinfo

    def _set_parent_remotedata(self, remotedata):
        """
        Used to set a parent remotefolder in the restart of fleur.
        """
        if not isinstance(remotedata, RemoteData):
            raise ValueError('remotedata must be a RemoteData')

        # complain if another remotedata is already found
        input_remote = self.get_inputs(node_type=RemoteData)
        if input_remote:
            raise ValidationError('Cannot set several parent calculation to a KKR calculation')

        self.use_parent_folder(remotedata)

    def _set_ef_value_potential(self, ef_set, local_copy_list, tempfolder):
        """
        Set EF value ef_set in the potential file.
        """
        self.report('local copy list before change: {}'.format(local_copy_list))
        self.report("found 'ef_set' in parameters: change EF of potential to this value")

        # first read old potential

        if self._POTENTIAL in tempfolder.get_content_list():
            has_potfile = True
        else:
            has_potfile = False
        self.report(f'has_potfile? {has_potfile}')

        txt = []
        if has_potfile:
            # this is the case if we kicked out core states before
            with tempfolder.open(self._POTENTIAL, 'r') as potfile:
                # read potential
                txt = potfile.readlines()

        if not has_potfile or len(txt) == 0:
            # this is the case when we take the potential from an existing folder
            potcopy_info = [i for i in local_copy_list if i[2] == self._POTENTIAL][0]
            with load_node(potcopy_info[0]).open(potcopy_info[1]) as potfile:
                # remove previous output potential from copy list
                local_copy_list.remove(potcopy_info)
                # read potential
                txt = potfile.readlines()

        self.report(f'len(potfile)? {len(txt)}')

        # now change value of Fermi level in potential text
        potstart = []
        for iline in range(len(txt)):
            line = txt[iline]
            if 'exc:' in line:
                potstart.append(iline)
        for ipotstart in potstart:
            self.report(f'set ef {ef_set} in potential starting in line {ipotstart}')
            tmpline = txt[ipotstart + 3]
            tmpline = tmpline.split()
            newline = '%10.5f%20.14f%20.14f\n' % (float(tmpline[0]), ef_set, float(tmpline[-1]))

            txt[ipotstart + 3] = newline

        # now (over)writing potential file in tempfolder with changed Fermi energy
        with tempfolder.open(self._POTENTIAL, 'w') as pot_new_ef:
            # write new file
            pot_new_ef.writelines(txt)
            # now this directory (tempfolder) contains the updated potential file
            # thus it is not needed to put it in the local copy list anymore

        # return updated local_copy_list
        return local_copy_list

    def _kick_out_corestates_kkrhost(self, local_copy_list, tempfolder):
        """
        Compare value of core states from potential file in local_copy_list with EMIN
        and kick corestate out of potential if they lie inside the energy contour.
        """

        # read EMIN value from inputcard
        params = kkrparams()
        with tempfolder.open(self._INPUT_FILE_NAME) as input_file:
            params.read_keywords_from_inputcard(input_file)
        emin = params.get_value('EMIN')

        # run kick_out_corestates routine to remove core states that lie above emin
        potcopy_info = [i for i in local_copy_list if i[2] == self._POTENTIAL][0]
        with tempfolder.open(self._POTENTIAL, 'w') as potfile_out:
            with load_node(potcopy_info[0]).open(potcopy_info[1]) as potfile_in:
                num_deleted = kick_out_corestates(potfile_in, potfile_out, emin)

        # remove changed potential from local copy list (already in tempfolder without overlapping core states)
        if num_deleted > 0:
            local_copy_list.remove(potcopy_info)
        else:
            # remove temporarily created file
            tempfolder.remove_path(self._POTENTIAL)

<<<<<<< HEAD

=======
>>>>>>> 69999a60
        # return updated local_copy_list
        return local_copy_list

    def _prepare_qdos_calc(self, parameters, kpath, structure, tempfolder, use_alat_input):
        """
        prepare a qdos (i.e. bandstructure) calculation, can only be done if k-points are given in input
        Note: this changes some settings in the parameters to ensure a DOS contour and low smearing temperature
        Also the qvec.dat file is written here.
        """
        # check qdos settings
        change_values = []
        runopt = parameters.get_dict().get('RUNOPT')
        if runopt is None:
            runopt = []
        runopt = [i.strip() for i in runopt]
        if 'qdos' not in runopt:
            runopt.append('qdos')
            change_values.append(['RUNOPT', runopt])
        tempr = parameters.get_dict().get('TEMPR')
        if tempr is None or tempr > 100.:
            change_values.append(['TEMPR', 50.])
        N1 = parameters.get_dict().get('NPT1')
        if N1 is None or N1 > 0:
            change_values.append(['NPT1', 0])
        N2 = parameters.get_dict().get('NPT2')
        if N2 is None:
            change_values.append(['NPT2', 100])
        N3 = parameters.get_dict().get('NPT3')
        if N3 is None or N3 > 0.:
            change_values.append(['NPT3', 0])
        NPOL = parameters.get_dict().get('NPOL')
        if NPOL is None or NPOL > 0.:
            change_values.append(['NPOL', 0])
        parameters = _update_params(parameters, change_values)
        # write qvec.dat file
        kpath_array = kpath.get_kpoints(cartesian=True)
        # convert automatically to internal units
        alat = get_alat_from_bravais(np.array(structure.cell), is3D=structure.pbc[2]) * get_Ang2aBohr()
        if use_alat_input:
            alat_input = parameters.get_dict().get('ALATBASIS')
        else:
            alat_input = alat
        kpath_array = kpath_array * (alat_input / alat) / get_Ang2aBohr() / (2 * np.pi / alat)
        # now write file
        qvec = ['%i\n' % len(kpath_array)]
        qvec += ['%e %e %e\n' % (kpt[0], kpt[1], kpt[2]) for kpt in kpath_array]
        with tempfolder.open(self._QVEC, 'w') as qvecfile:
            qvecfile.writelines(qvec)

        return parameters

    def _use_initial_noco_angles(self, parameters, structure, tempfolder):
        """
        Set starting values for non-collinear calculation (writes nonco_angle.dat to tempfolder).
        Adapt FIXMOM runopt according to fix_dir input in initial_noco_angle input node
        """
        self.report('Found `initial_noco_angles` input node, writing nonco_angle.dat file')

        # extract fix_dir flag and set FIXMOM RUNOPT in parameters accordingly
        fix_dir = self.inputs.initial_noco_angles['fix_dir']
        natom = len(structure.sites)
        if len(fix_dir) != natom:
            raise InputValidationError(
                'Error: `fix_dir` list in `initial_noco_angles` input node needs to have the same length as number of atoms!'
            )

        change_values = []
        runopt = parameters.get_dict().get('RUNOPT')
        if runopt is None:
            runopt = []
        runopt = [i.strip() for i in runopt]
        if all(fix_dir) and 'FIXMOM' not in runopt:
            runopt.append('FIXMOM')
            change_values.append(['RUNOPT', runopt])
        elif not all(fix_dir) and 'FIXMOM' in runopt:
            runopt = [i for i in runopt if 'FIXMOM' not in i.upper()]
            change_values.append(['RUNOPT', runopt])
        parameters = _update_params(parameters, change_values)

        # extract theta and phi values from input node
        thetas = self.inputs.initial_noco_angles['theta']
        if len(thetas) != natom:
            raise InputValidationError(
                'Error: `theta` list in `initial_noco_angles` input node needs to have the same length as number of atoms!'
            )
        phis = self.inputs.initial_noco_angles['phi']
        if len(phis) != natom:
            raise InputValidationError(
                'Error: `phi` list in `initial_noco_angles` input node needs to have the same length as number of atoms!'
            )

        # now write kkrflex_angle file
        with tempfolder.open(self._NONCO_ANGLES, 'w') as noco_angle_file:
            for iatom in range(natom):
                theta, phi = thetas[iatom], phis[iatom]
                # check consistency
                if theta < 0. or theta > 180.:
                    raise InputValidationError(
                        f'Error: theta value out of range (0..180): iatom={iatom}, theta={theta}'
                    )
                # write line
                noco_angle_file.write(f'   {theta}    {phi}    {fix_dir[iatom]}\n')

        return parameters
<<<<<<< HEAD
    
=======
>>>>>>> 69999a60

    def _use_decimation(self, parameters, tempfolder):
        """
        Activate decimation mode and copy decifile from output of deciout_parent calculation
        """
        self.report('Found `deciout_parent` input node, activae decimation mode')

        # check if deciout parent calculation was proper deci-out calculation
        deciout_parent = self.inputs.deciout_parent
        parent_calcs = deciout_parent.get_incoming(node_class=CalcJobNode)
        n_parents = len(parent_calcs.all_link_labels())
        if n_parents != 1:
            raise UniquenessError(
                'Input RemoteData is child of {} '
                'calculation{}, while it should have a single parent'
                ''.format(n_parents, '' if n_parents == 0 else 's')
            )
            # TODO change to exit code
        parent_calc = parent_calcs.first().node
        deciout_retrieved = parent_calc.outputs.retrieved
        if self._DECIFILE not in deciout_retrieved.list_object_names():
            raise InputValidationError('Error: deciout_parent does not contain decifile!')

        # add 'DECIMATE' flag, decifile and NSTEPS=1
        change_values = []
        runopt = parameters.get_dict().get('RUNOPT')
        if runopt is None:
            runopt = []
        runopt = [i.strip() for i in runopt]
        runopt.append('DECIMATE')
        change_values.append(['RUNOPT', runopt])
        change_values.append(['FILES', [self._POTENTIAL, self._SHAPEFUN]])  # needed to make DECIFILE work
        change_values.append(['DECIFILES', ['vacuum', self._DECIFILE]])  # works only for right continuation for now!
        change_values.append(['NSTEPS', 1])  # decimation works only in one-shot mode
        parameters = _update_params(parameters, change_values)

        # now write kkrflex_angle file
        with deciout_retrieved.open(self._DECIFILE, 'r') as decifile_handle:
            decifile_txt = decifile_handle.readlines()
        with tempfolder.open(self._DECIFILE, 'w') as decifile_handle:
            decifile_handle.writelines(decifile_txt)
<<<<<<< HEAD
            
        return parameters
    

    def _copy_BdG_pot(self, retrieved, tempfolder):
        """
        Activate BdG mode and copy den_lm_ir files of the previous output to the input of this calculation.
        """
        BDG_POT_FILES = [i for i in retrieved.list_object_names() if self._BDG_POT.split('.')[0] in i]

        # add 'den-lm_ir' files to input
        for BdG_pot in BDG_POT_FILES:
            self.report(f'Copy BdG potential {BdG_pot}')
            with retrieved.open(BdG_pot, 'r') as file_handle:
                file_txt = file_handle.readlines()
            with tempfolder.open(BdG_pot, 'w') as file_handle:
                file_handle.writelines(file_txt)
=======
>>>>>>> 69999a60

        return parameters


def _update_params(parameters, change_values):
    """
    change parameters node from change_values list of key value pairs
    Retrun input parameter node if change_values list is empty
    """
    if change_values != []:
        new_params = {}
        #{'nodename': 'changed_params_qdos', 'nodedesc': 'Changed parameters to mathc qdos mode. Changed values: {}'.format(change_values)}
        for key, val in parameters.get_dict().items():
            new_params[key] = val
        for key, val in change_values:
            new_params[key] = val
        new_params_node = Dict(dict=new_params)
        #parameters = update_params_wf(parameters, new_params_node)
        parameters = new_params_node
    return parameters<|MERGE_RESOLUTION|>--- conflicted
+++ resolved
@@ -22,20 +22,10 @@
 import six
 from six.moves import range
 
-<<<<<<< HEAD
-
-__copyright__ = (u"Copyright (c), 2017, Forschungszentrum Jülich GmbH, "
-                 "IAS-1/PGI-1, Germany. All rights reserved.")
-__license__ = "MIT license, see LICENSE.txt file"
-__version__ = "0.11.9"
-__contributors__ = ("Jens Broeder", "Philipp Rüßmann")
-
-=======
 __copyright__ = (u'Copyright (c), 2017, Forschungszentrum Jülich GmbH, ' 'IAS-1/PGI-1, Germany. All rights reserved.')
 __license__ = 'MIT license, see LICENSE.txt file'
-__version__ = '0.11.8'
-__contributors__ = ('Jens Broeder', 'Philipp Rüßmann')
->>>>>>> 69999a60
+__version__ = '0.11.9'
+__contributors__ = ('Jens Bröder', 'Philipp Rüßmann')
 
 verbose = False
 
@@ -572,14 +562,10 @@
             # for set-ef option (needs to be done AFTER kicking out core states):
             ef_set = parameters.get_dict().get('ef_set', None)
             ef_set = parameters.get_dict().get('EF_SET', ef_set)
-<<<<<<< HEAD
             if verbose:
-                self.report(f"efset: {ef_set}  efset_1: {parameters.get_dict().get('ef_set')} efset_2: {parameters.get_dict().get('EF_SET')} params: {parameters.get_dict()}")
-=======
-            self.report(
-                f"efset: {ef_set}  efset_1: {parameters.get_dict().get('ef_set')} efset_2: {parameters.get_dict().get('EF_SET')} params: {parameters.get_dict()}"
-            )
->>>>>>> 69999a60
+                self.report(
+                    f"efset: {ef_set}  efset_1: {parameters.get_dict().get('ef_set')} efset_2: {parameters.get_dict().get('EF_SET')} params: {parameters.get_dict()}"
+                )
             if ef_set is not None:
                 local_copy_list = self._set_ef_value_potential(ef_set, local_copy_list, tempfolder)
 
@@ -698,17 +684,21 @@
             add_files = [self._DECIFILE]
             print('adding files for deci-out', add_files)
             calcinfo.retrieve_list += add_files
-        
+
         # 6. BdG
-        retrieve_BdG_files= False
-        use_BdG_dict = {k.upper().replace('<','').replace('>',''):v for  k,v in parameters.get_dict().items() if 'USE_BDG'==k.upper().replace('<','').replace('>','')}
+        retrieve_BdG_files = False
+        use_BdG_dict = {
+            k.upper().replace('<', '').replace('>', ''): v
+            for k, v in parameters.get_dict().items()
+            if 'USE_BDG' == k.upper().replace('<', '').replace('>', '')
+        }
         retrieve_BdG_files = use_BdG_dict.get('USE_BDG', False)
         self.report('retrieve BdG? {}'.format(retrieve_BdG_files))
         if retrieve_BdG_files:
             for iatom in range(natom):
                 for ispin in range(nspin):
                     print('adding files for BdG mode')
-                    calcinfo.retrieve_list += [self._BDG_POT%(iatom+1, ispin+1)]
+                    calcinfo.retrieve_list += [self._BDG_POT % (iatom + 1, ispin + 1)]
 
         # now set calcinfo and return
         codeinfo = CodeInfo()
@@ -815,10 +805,6 @@
             # remove temporarily created file
             tempfolder.remove_path(self._POTENTIAL)
 
-<<<<<<< HEAD
-
-=======
->>>>>>> 69999a60
         # return updated local_copy_list
         return local_copy_list
 
@@ -923,10 +909,6 @@
                 noco_angle_file.write(f'   {theta}    {phi}    {fix_dir[iatom]}\n')
 
         return parameters
-<<<<<<< HEAD
-    
-=======
->>>>>>> 69999a60
 
     def _use_decimation(self, parameters, tempfolder):
         """
@@ -968,10 +950,8 @@
             decifile_txt = decifile_handle.readlines()
         with tempfolder.open(self._DECIFILE, 'w') as decifile_handle:
             decifile_handle.writelines(decifile_txt)
-<<<<<<< HEAD
-            
+
         return parameters
-    
 
     def _copy_BdG_pot(self, retrieved, tempfolder):
         """
@@ -986,8 +966,6 @@
                 file_txt = file_handle.readlines()
             with tempfolder.open(BdG_pot, 'w') as file_handle:
                 file_handle.writelines(file_txt)
-=======
->>>>>>> 69999a60
 
         return parameters
 
