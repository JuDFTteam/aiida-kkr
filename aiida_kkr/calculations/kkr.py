--- conflicted
+++ resolved
@@ -22,20 +22,10 @@
 import six
 from six.moves import range
 
-<<<<<<< HEAD
 __copyright__ = (u'Copyright (c), 2017, Forschungszentrum Jülich GmbH, ' 'IAS-1/PGI-1, Germany. All rights reserved.')
 __license__ = 'MIT license, see LICENSE.txt file'
-__version__ = '0.11.7'
+__version__ = '0.11.8'
 __contributors__ = ('Jens Broeder', 'Philipp Rüßmann')
-=======
-
-__copyright__ = (u"Copyright (c), 2017, Forschungszentrum Jülich GmbH, "
-                 "IAS-1/PGI-1, Germany. All rights reserved.")
-__license__ = "MIT license, see LICENSE.txt file"
-__version__ = "0.11.8"
-__contributors__ = ("Jens Broeder", "Philipp Rüßmann")
-
->>>>>>> 35a77a65
 
 
 class KkrCalculation(CalcJob):
@@ -166,7 +156,6 @@
         )
 
         # define input nodes (optional ones have required=False)
-<<<<<<< HEAD
         spec.input(
             'parameters',
             valid_type=Dict,
@@ -225,27 +214,6 @@
             required=False,
             help="""KkrCalculation RemoteData folder from deci-out calculation"""
         )
-=======
-        spec.input('parameters', valid_type=Dict, required=True, help='Use a node that specifies the input parameters')
-        spec.input('parent_folder', valid_type=RemoteData, required=True, help='Use a remote or local repository folder as parent folder (also for restarts and similar). It should contain all the  needed files for a KKR calc, only edited files should be uploaded from the repository.')
-        spec.input('impurity_info', valid_type=Dict, required=False, help='Use a Parameter node that specifies properties for a follwoing impurity calculation (e.g. setting of impurity cluster in scoef file that is automatically created).')
-        spec.input('kpoints', valid_type=KpointsData, required=False, help="Use a KpointsData node that specifies the kpoints for which a bandstructure (i.e. 'qdos') calculation should be performed.")
-        spec.input('initial_noco_angles', valid_type=Dict, required=False,
-                   help="""
-Initial non-collinear angles for the magnetic moments of the impurities. These values will be written into the `kkrflex_angle` input file of KKRimp.
-The Dict node should be of the form
-    initial_noco_angles = Dict(dict={
-        'theta': [theta_at1, theta_at2, ..., theta_atN],   # list theta values in degrees (0..180)
-        'phi': [phi_at1, phi_at2, ..., phi_atN],           # list phi values in degrees (0..360)
-        'fix_dir': [True/False at_1, ..., True/False at_N] # list of booleans indicating if the direction of the magentic moment should be fixed or is allowed relax (True means keep the direction of the magnetic moment fixed)
-    })
-    Note: The length of the theta, phi and fix_dir lists have to be equal to the number of atoms.
-""")
-        spec.input('deciout_parent', valid_type=RemoteData, required=False,
-                   help="KkrCalculation RemoteData folder from deci-out calculation")
-        spec.input('retrieve_kkrflex', valid_type=Bool, required=False, default= lambda: Bool(True),
-                   help="For a GF writeout caluculation, determine whether or not the kkrflex_* files are copied to the retrieved (can clutter the database) or are ony left in the remote folder.")
->>>>>>> 35a77a65
 
         # define outputs
         spec.output(
@@ -590,7 +558,9 @@
             # for set-ef option (needs to be done AFTER kicking out core states):
             ef_set = parameters.get_dict().get('ef_set', None)
             ef_set = parameters.get_dict().get('EF_SET', ef_set)
-            self.report(f"efset: {ef_set}  efset_1: {parameters.get_dict().get('ef_set')} efset_2: {parameters.get_dict().get('EF_SET')} params: {parameters.get_dict()}")
+            self.report(
+                f"efset: {ef_set}  efset_1: {parameters.get_dict().get('ef_set')} efset_2: {parameters.get_dict().get('EF_SET')} params: {parameters.get_dict()}"
+            )
             if ef_set is not None:
                 local_copy_list = self._set_ef_value_potential(ef_set, local_copy_list, tempfolder)
 
@@ -738,22 +708,12 @@
         self.report("found 'ef_set' in parameters: change EF of potential to this value")
 
         # first read old potential
-<<<<<<< HEAD
-
-        try:
-            tempfolder.open(self._POTENTIAL)
-=======
-        
+
         if self._POTENTIAL in tempfolder.get_content_list():
->>>>>>> 35a77a65
             has_potfile = True
         else:
             has_potfile = False
-<<<<<<< HEAD
-
-        if not has_potfile:
-=======
-        self.report(f"has_potfile? {has_potfile}")
+        self.report(f'has_potfile? {has_potfile}')
 
         txt = []
         if has_potfile:
@@ -761,9 +721,8 @@
             with tempfolder.open(self._POTENTIAL, 'r') as potfile:
                 # read potential
                 txt = potfile.readlines()
-            
-        if not has_potfile or len(txt)==0:
->>>>>>> 35a77a65
+
+        if not has_potfile or len(txt) == 0:
             # this is the case when we take the potential from an existing folder
             potcopy_info = [i for i in local_copy_list if i[2] == self._POTENTIAL][0]
             with load_node(potcopy_info[0]).open(potcopy_info[1]) as potfile:
@@ -771,8 +730,8 @@
                 local_copy_list.remove(potcopy_info)
                 # read potential
                 txt = potfile.readlines()
-        
-        self.report(f"len(potfile)? {len(txt)}")
+
+        self.report(f'len(potfile)? {len(txt)}')
 
         # now change value of Fermi level in potential text
         potstart = []
@@ -781,19 +740,12 @@
             if 'exc:' in line:
                 potstart.append(iline)
         for ipotstart in potstart:
-<<<<<<< HEAD
+            self.report(f'set ef {ef_set} in potential starting in line {ipotstart}')
             tmpline = txt[ipotstart + 3]
             tmpline = tmpline.split()
             newline = '%10.5f%20.14f%20.14f\n' % (float(tmpline[0]), ef_set, float(tmpline[-1]))
+
             txt[ipotstart + 3] = newline
-=======
-            self.report(f"set ef {ef_set} in potential starting in line {ipotstart}")
-            tmpline = txt[ipotstart+3]
-            tmpline = tmpline.split()
-            newline = '%10.5f%20.14f%20.14f\n'%(float(tmpline[0]), ef_set, float(tmpline[-1]))
-            
-            txt[ipotstart+3] = newline
->>>>>>> 35a77a65
 
         # now (over)writing potential file in tempfolder with changed Fermi energy
         with tempfolder.open(self._POTENTIAL, 'w') as pot_new_ef:
@@ -829,8 +781,6 @@
         else:
             # remove temporarily created file
             tempfolder.remove_path(self._POTENTIAL)
-
-
 
         # return updated local_copy_list
         return local_copy_list
