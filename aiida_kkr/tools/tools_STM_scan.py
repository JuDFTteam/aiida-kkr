# -*- coding: utf-8 -*-
"""
This module contains helper functions and tools doing STM-like scans around impurity clusters
"""

import numpy as np
from aiida import orm, engine
from aiida_kkr.tools import find_parent_structure
from aiida_kkr.tools.imp_cluster_tools import pos_exists_already, combine_clusters, create_combined_imp_info_cf, get_scoef_single_imp
#from aiida_kkr.tools.combine_imps import get_scoef_single_imp
from masci_tools.io.common_functions import get_alat_from_bravais

__copyright__ = (u'Copyright (c), 2023, Forschungszentrum Jülich GmbH, '
                 'IAS-1/PGI-1, Germany. All rights reserved.')
__license__ = 'MIT license, see LICENSE.txt file'
__version__ = '0.1.1'
__contributors__ = (u'Philipp Rüßmann, Raffaele Aliberti')

##############################################################################
# combine impurty clusters


def convert_to_imp_cls(host_structure, imp_info):
    """
    convert imp info to rcls form
    """
    if 'imp_cls' in imp_info.get_dict():
        clust1 = imp_info['imp_cls']
        imp_info_cls = imp_info
    else:
        # convert Zimp, Rcut info to imp_cls info
        clust1 = get_scoef_single_imp(host_structure, imp_info)
        imp_info_cls = orm.Dict({'imp_cls': clust1, 'Zimp': imp_info['Zimp'], 'Rimp_rel': [[0., 0., 0.]]})
    return imp_info_cls, clust1


def get_Zadd(host_structure, add_position):
    """
    get Zatom for adding position
    """
    from aiida.common.constants import elements as PeriodicTableElements

    _atomic_numbers = {data['symbol']: num for num, data in PeriodicTableElements.items()}

    kind_name = host_structure.sites[add_position['ilayer']].kind_name
    symbol = host_structure.get_kind(kind_name).symbol
    Zadd = float(_atomic_numbers[symbol])
    return Zadd


def get_imp_cls_add(host_structure, add_position):
    """
    define auxiliary imp_info for adding position and generate rcls
    """
    Zadd = get_Zadd(host_structure, add_position)
    imp_info2 = orm.Dict({'ilayer_center': add_position['ilayer'], 'Zimp': [Zadd], 'Rcut': 1e-5})
    clust2 = get_scoef_single_imp(host_structure, imp_info2)
    return imp_info2, clust2


def get_r_offset(clust1, clust2, host_structure, add_position):
    """
    find offset vector in rcls units
    """
    # calculate out-of plane vector from the ilayer indices of the two clusters
    r_out_of_plane = np.array([0., 0., 0.])
    ilayer1 = int(clust1[0, 3])
    ilayer2 = int(clust2[0, 3])
    if ilayer1 != ilayer2:
        pos1 = np.array(host_structure.sites[ilayer1].position)
        pos2 = np.array(host_structure.sites[ilayer2].position)
        r_out_of_plane = pos2 - pos1

    # convert from Ang to alat units (used internally in KKR)
    alat = get_alat_from_bravais(np.array(host_structure.cell), host_structure.pbc[2])
    r_out_of_plane /= alat

    # remove spurious offsets that might be there due to the choice of the unit cell positions
    r_out_of_plane = np.round(r_out_of_plane, 7)
    r_out_of_plane[:2] %= 1  # modulo 1 for x and y coordinate

    # calculate in-plane vector from da, db inputs
    da = add_position.get_dict().get('da', 0)
    db = add_position.get_dict().get('db', 0)
    cell = np.array(host_structure.cell)
    r_in_plane = da * cell[0] + db * cell[1]

    # convert from Ang to alat units (used internally in KKR)
    r_in_plane /= alat

    # combine to offset vector
    r_offset = r_out_of_plane + r_in_plane

    return r_offset


def offset_clust2(clust1, clust2, host_structure, add_position):
    """
    Compute and add offset to clust2
    """
    r_offset = get_r_offset(clust1, clust2, host_structure, orm.Dict(add_position))

    clust2_offset = clust2.copy()
    clust2_offset[:, :3] += r_offset

    return clust2_offset


def get_imp_info_add_position(add_position, host_structure, imp_info):
    """
    Create combined impurity info node for the original
    imp cluster + an additional (STM tip) position
    """

    # extract host structure
    # host_structure = find_parent_structure(host_calc)

    # convert imp info to cls form
    imp_info_cls, clust1 = convert_to_imp_cls(host_structure, imp_info)

    # get imp cluster for adding position
    imp_info2, clust2 = get_imp_cls_add(host_structure, add_position)

    # shift clust2 by offset
    clust2_offset = offset_clust2(clust1, clust2, host_structure, add_position)

    # combine cluster information
    pos_exists_in_imp1, _ = pos_exists_already(clust1, clust2)
    if pos_exists_in_imp1:
        raise ValueError('Additional position exists already in impurity cluster.')
    cluster_combined, rimp_rel_combined, _, _ = combine_clusters(clust1, clust2_offset, False, debug=False)
    # combine the zimp arrays
    zimp_combined = imp_info['Zimp'] + imp_info2['Zimp']
    # now combine the imp info node
    imp_info_combined = orm.Dict({'imp_cls': cluster_combined, 'Zimp': zimp_combined, 'Rimp_rel': rimp_rel_combined})

    return imp_info_combined


@engine.calcfunction
def get_imp_info_add_position_cf(add_position, host_structure, imp_info):
    """
    Create a new impurty info node that combines the impurity cluster
    of an original calculation and an STM scanning position.
    """

    # then combine the imp info
    imp_info_combined = get_imp_info_add_position(add_position, host_structure, imp_info)

    return imp_info_combined


##############################################################################
# combine potentials


def extract_host_potential(add_position, host_calc):
    """
    Extract the potential of the position in the host that matches the additional position
    """

    # find ilayer from input node
    ilayer = add_position['ilayer']

    # get host calculation from remote
    #host_calc = host_remote.get_incoming(node_class=orm.CalcJobNode).first().node

    # read potential from host's retrieved node
    with host_calc.outputs.retrieved.open('out_potential') as _f:
        pot_txt = _f.readlines()
    iline_startpot = np.array([i for i, l in enumerate(pot_txt) if 'exc:' in l])

    # extract nspin from host calc
    nspin = host_calc.inputs.parameters['NSPIN']

    # get host's potential from ilayer
    pot_add = []
    for ispin in range(nspin):
        istart = iline_startpot[ilayer * nspin + ispin]
        iend = iline_startpot[ilayer * nspin + ispin + 1]
        pot_add += pot_txt[istart:iend]

    return pot_add


def add_host_potential_to_imp(add_position, host_calc, imp_potential_node):
    """
    combine host potential with impurity potential
    """
    # get add potential from host
    pot_add = extract_host_potential(add_position, host_calc)

    # get impurity potential and convert to list
    pot_imp = imp_potential_node.get_content().split('\n')
    pot_imp = [line + '\n' for line in pot_imp if line != '']

    # glue potentials together and create SinglefileData
    pot_combined = pot_imp + pot_add

    return pot_combined


def create_combined_potential_node(add_position, host_calc, imp_potential_node):
    """
    Combine impurity potential with an additional potential from the host for
    the STM tip position (additional position)
    """
    import io

    # combine potential texts
    pot_combined = add_host_potential_to_imp(add_position, host_calc, imp_potential_node)

    # convert to byte string and put into SinglefilData node
    pot_combined_string = ''
    for line in pot_combined:
        pot_combined_string += line
    pot_combined_node = orm.SinglefileData(io.BytesIO(bytes(pot_combined_string, 'utf8')))

    return pot_combined_node


@engine.calcfunction
def create_combined_potential_node_cf(add_position, host_calc, imp_potential_node):
    """
    Calcfunction that combines the impurity potential with an addition potential site from the host
    """

    pot_combined_node = create_combined_potential_node(add_position, host_calc, imp_potential_node)

    return pot_combined_node


#####################################################################
# STM pathfinder


def STM_pathfinder(host_structure):
    #from aiida_kkr.tools import find_parent_structure
    from ase.spacegroup import Spacegroup
    """This function is used to help visualize the scanned positions
       and the symmetries that are present in the system            """
    """
<<<<<<< HEAD
=======
<<<<<<< HEAD
    inputs::
    host_struture : RemoteData : The Remote data contains all the information needed to create the path to scan

    outputs::
=======
>>>>>>> 0f99474e
    inputs:
    host_struture : RemoteData : The Remote data contains all the information needed to create the path to scan

    outputs:
<<<<<<< HEAD
=======
>>>>>>> deeb2f88313d293946f7657d00f7dcac0bc22d12
>>>>>>> 0f99474e
    struc_info : Dict  : Dictionary containing the structural information of the film
    matrices   : Array : Array containing the matrices that generate the symmetries of the system

    """

    def info_creation(structure):
        from ase.spacegroup import get_spacegroup
        # List of the Bravais vectors
        vec_list = structure.cell.tolist()

        # Find the Bravais vectors that are in plane vectors
        plane_vectors = {'plane_vectors': [], 'space_group': ''}
        for vec in vec_list:
            # Is this sufficient to find all the in-plane vectors?
            if vec[2] == 0:
                plane_vectors['plane_vectors'].append(vec[:2])

        space_symmetry = get_spacegroup(ase_struc)
        plane_vectors['space_group'] = space_symmetry.no

        return plane_vectors

    def symmetry_finder(struc_info):
        # Here we get the symmetry operations that are possible
        symmetry_matrices = Spacegroup(struc_info['space_group'])

        # Reduce the dimensionality, we only want the 2D matrices
        matrices = []
        for element in symmetry_matrices.get_rotations():
            matrices.append(element[:2, :2])

        # Uniqueness of the elements must be preserved
        unique_matrices = []
        for matrix in matrices:
            if not any(np.array_equal(matrix, m) for m in unique_matrices):
                unique_matrices.append(matrix)

        return unique_matrices

    struc = find_parent_structure(host_structure)
    # clone the structure since it has already been saved in AiiDA and cannot be modified
    supp_struc = struc.clone()

    # If the structure is not periodic in every direction we force it to be.
    supp_struc.pbc = (True, True, True)

    # ASE struc
    ase_struc = supp_struc.get_ase()

    # Structural informations are stored here
    struc_info = info_creation(ase_struc)

    # The structural informations are then used to find the symmetries of the system
    symm_matrices = symmetry_finder(struc_info)

    return struc_info, symm_matrices


@engine.calcfunction
def STM_pathfinder_cf(host_structure):
    """
    Calcfunction that gives back the structural information of the film, and the symmetries of the system
    """

    struc_info, symm_matrices = STM_pathfinder(host_structure)

    return struc_info, symm_matrices


###################################################################
# lattice generation (function of lattice plot)


def lattice_generation(x_len, y_len, rot, vec):
    import math
    """
    x_len : int  : value to create points between - x and x.
    y_len : int  : value to create points between - y and y.
    rot   : list : list of the rotation matrices given by the symmetry of the system.
    vec   : list : list containing the two Bravais vectors.
    """

    # Here we create a grid in made of points whic are the linear combination of the lattice vectors
    lattice_points = []

    for i in range(-x_len, x_len + 1):
        lattice_points_col = []
        for j in range(-y_len, y_len + 1):
            p = [i * x + j * y for x, y in zip(vec[0], vec[1])]
            lattice_points_col.append(p)
        lattice_points.append(lattice_points_col)

    # Eliminiatio of the symmetrical sites
    points_to_eliminate = []

    for i in range(-x_len, x_len + 1):
        for j in range(-y_len, y_len + 1):
<<<<<<< HEAD
=======
<<<<<<< HEAD
            if ( 
               (lattice_points[i][j][0] > 0 or math.isclose(lattice_points[i][j][0],0, abs_tol=1e-3)) and
               (lattice_points[i][j][1] > 0 or math.isclose(lattice_points[i][j][1],0, abs_tol=1e-3))
                ):
=======
>>>>>>> 0f99474e
            if lattice_points[i][j][0] >= 0 and lattice_points[i][j][1] >= 0:
>>>>>>> deeb2f88313d293946f7657d00f7dcac0bc22d12
                for element in rot[1:]:
                    point = np.dot(element, lattice_points[i][j])
                    if point[0] >= 0 and point[1] >= 0:
                        continue
                    else:
                        points_to_eliminate.append(point)

    points_to_scan = []

    for i in range(-x_len, x_len + 1):
        for j in range(-y_len, y_len + 1):
            eliminate = False
            for elem in points_to_eliminate:
                # Since there can be some numerical error in the dot product we use the isclose function
                if (
                    math.isclose(elem[0], lattice_points[i][j][0], abs_tol=1e-4) and
                    math.isclose(elem[1], lattice_points[i][j][1], abs_tol=1e-4)
                ):
                    eliminate = True
            if not eliminate:
                points_to_scan.append(lattice_points[i][j])

    return points_to_eliminate, points_to_scan


###############################################################################################
# lattice plot


def lattice_plot(plane_vectors, symm_vec, symm_matrices, grid_length_x, grid_length_y):
    #from aiida_kkr.tools.tools_STM_scan import lattice_generation
    import matplotlib.pyplot as plt
    from matplotlib.lines import Line2D

    origin = np.array([[0, 0], [0, 0]])
    # Generation of the points to plot
    unused, used = lattice_generation(grid_length_x, grid_length_y, symm_matrices, plane_vectors)

    # Plotting of the points
    for element in unused:
        plt.scatter(element[0], element[1], marker='s', s=130, c='#33638DFF')

    for element in used:
        plt.scatter(element[0], element[1], marker='D', s=130, c='#FDE725FF')

    # Plot of the crystal symmetry directions, tag must be activated.
    if symm_vec:
        import numpy.linalg as lin

        for element in symm_matrices:
            eig_val, eig_vec = lin.eig(element)

        for element in eig_vec:
            plt.quiver(
                *origin, element[0], element[1], alpha=1, color='#B8DE29FF', angles='xy', scale_units='xy', scale=1
            )

    # Plot of the Bravais lattice
    for element in plane_vectors:
        plt.quiver(*origin, element[0], element[1], color='#3CBB75FF', angles='xy', scale_units='xy', scale=1)

    legend_elements = [
        Line2D([0], [0], color='#33638DFF', lw=2, label='Unscanned Sites', marker='s'),
        Line2D([0], [0], color='#FDE725FF', lw=2, label='Scanned Sites', marker='D'),
        Line2D([0], [0], color='#3CBB75FF', lw=2, label='Bravais lattice'),
    ]
    plt.legend(handles=legend_elements, bbox_to_anchor=(0.75, -0.15))

    plt.title('Lattice plot and symmetry directions')
    plt.ylabel('y direction')
    plt.xlabel('x direction')
    #plt.xticks(np.arange(-grid_length, grid_length, float(plane_vectors[0][0])))
    #plt.set_cmap(cmap)
    plt.grid(linestyle='--')
    plt.show()


##########################################################
# find linear combination coefficients


def find_linear_combination_coefficients(plane_vectors, vectors):
    from operator import itemgetter
    """This helper function takes the planar vectors and a list of vectors
       and return the coefficients in the base of the planar vectors"""

    # Formulate the system of equations Ax = b
    A = np.vstack((plane_vectors[0], plane_vectors[1])).T

    # Solve the system of equations using least squares method
    data = []
    for element in vectors:
        b = element
        # We use the least square mean error procedure to evaulate the units of da and db
        # lstsq returns: coeff, residue, rank, and singular value
        # We only need the coefficient.
        data.append(np.linalg.lstsq(A, b, rcond=None))

    indices = []
    for element in data:
        supp = []
        for elem in element[0]:
            # Here we round to an integer, this is because of the numerical error
            # which is present inside the calculation.
            supp.append(round(elem))
        indices.append(supp)

    # Before returning the indices, we reorder them first from the lowest to the highest valued
    # on the x axis and then from the lowest to the highest on the y axis.

    indices = sorted(indices, key=itemgetter(0, 1))

    return indices<|MERGE_RESOLUTION|>--- conflicted
+++ resolved
@@ -240,23 +240,10 @@
     """This function is used to help visualize the scanned positions
        and the symmetries that are present in the system            """
     """
-<<<<<<< HEAD
-=======
-<<<<<<< HEAD
     inputs::
     host_struture : RemoteData : The Remote data contains all the information needed to create the path to scan
 
     outputs::
-=======
->>>>>>> 0f99474e
-    inputs:
-    host_struture : RemoteData : The Remote data contains all the information needed to create the path to scan
-
-    outputs:
-<<<<<<< HEAD
-=======
->>>>>>> deeb2f88313d293946f7657d00f7dcac0bc22d12
->>>>>>> 0f99474e
     struc_info : Dict  : Dictionary containing the structural information of the film
     matrices   : Array : Array containing the matrices that generate the symmetries of the system
 
@@ -354,17 +341,8 @@
 
     for i in range(-x_len, x_len + 1):
         for j in range(-y_len, y_len + 1):
-<<<<<<< HEAD
-=======
-<<<<<<< HEAD
-            if ( 
-               (lattice_points[i][j][0] > 0 or math.isclose(lattice_points[i][j][0],0, abs_tol=1e-3)) and
-               (lattice_points[i][j][1] > 0 or math.isclose(lattice_points[i][j][1],0, abs_tol=1e-3))
-                ):
-=======
->>>>>>> 0f99474e
-            if lattice_points[i][j][0] >= 0 and lattice_points[i][j][1] >= 0:
->>>>>>> deeb2f88313d293946f7657d00f7dcac0bc22d12
+            if ((lattice_points[i][j][0] > 0 or math.isclose(lattice_points[i][j][0], 0, abs_tol=1e-3)) and
+                (lattice_points[i][j][1] > 0 or math.isclose(lattice_points[i][j][1], 0, abs_tol=1e-3))):
                 for element in rot[1:]:
                     point = np.dot(element, lattice_points[i][j])
                     if point[0] >= 0 and point[1] >= 0:
