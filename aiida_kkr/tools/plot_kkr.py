# -*- coding: utf-8 -*-
"""
contains plot_kkr class for node visualization
"""
from __future__ import print_function
from __future__ import division
from __future__ import absolute_import
from builtins import object, str
from six.moves import range

__copyright__ = (u'Copyright (c), 2018, Forschungszentrum Jülich GmbH, ' 'IAS-1/PGI-1, Germany. All rights reserved.')
__license__ = 'MIT license, see LICENSE.txt file'
__version__ = '0.6.1'
__contributors__ = ('Philipp Rüßmann')


def _in_notebook():
    """
    Helper function to check if code is executed from within a jupyter notebook
    this is used to change to a different default visualization
    """
    try:
        from IPython import get_ipython
        if get_ipython() is None:
            return False
        if 'IPKernelApp' not in get_ipython().config:  # pragma: no cover
            return False
    except ImportError:
        return False
    return True


def _has_ase_notebook():
    """
    Helper function to check if ase_notebook is installed
    """
    try:
        import ase_notebook
    except ImportError:
        return False
    return True


def _check_tk_gui(static):
    """
    check if tk gui can be openen, otherwise reset static to False
    this is only needed if we are not inside a notebook
    """
    if not _in_notebook() and not static:
        try:
            import tkinter as tk
            window = tk.Tk()
            window.quit()
        except:
            print('cannot open tk gui, fall back to static image')
            static = True

    return static


def save_fig_to_file(kwargs, filename0='plot_kkr_out.png'):
    """
    save the figure as a png file
    look for filename and static in kwargs
    save only if static is True after _check_tk_gui check to make it work in the command line script
    """
    import matplotlib.pyplot as plt
    if not _in_notebook():
        # check if static needs to be enforced
        static = kwargs.get('static', False)
        static = _check_tk_gui(static)
        if static:
            filename = kwargs.get('filename', filename0)
            print('saved static plot to ', filename)
            plt.savefig(filename)


def strucplot_ase_notebook(struc, **kwargs):
    """
    plotting function for aiida structure using ase_notebook visulaization
    """
    from ase_notebook import ViewConfig, AseView

    # extract some setting if given as kwargs
    repeat_uc = kwargs.get('repeat_uc', (1, 1, 1))
    canvas_size = kwargs.get('canvas_size', (300, 300))
    zoom = kwargs.get('zoom', 1.0)
    atom_opacity = kwargs.get('atom_opacity', 0.95)
    static = kwargs.get('static', False)
    rotations = kwargs.get('rotations', '-80x,-20y,-5z')

    # check if static needs to be enforced
    static = _check_tk_gui(static)

    # set up structure viewer from ase_notebook
    config_dict = {
        'atom_show_label': True,
        'rotations': rotations,
        'show_uc_repeats': True,
        'show_bonds': False,
        'show_unit_cell': True,
        'canvas_size': canvas_size,
        'zoom': zoom,
        'show_axes': True,
        'canvas_background_opacity': 1.00,
        'canvas_color_background': 'white',
        'axes_length': 30,
        'atom_opacity': atom_opacity
    }

    config = ViewConfig(**config_dict)
    ase_view = AseView(config)

    # create ase atoms object from structure
    ase_atoms = struc.get_ase()

    # now create plot
    strucview = None
    if not static and _in_notebook():
        # render view in notebook
        strucview = ase_view.make_render(
            ase_atoms,
            center_in_uc=True,
            create_gui=True,
            repeat_uc=repeat_uc,
            use_atom_arrays=True,
        )
    elif _in_notebook():
        # static plot in notebook (svg)
        strucview = ase_view.make_svg(
            ase_atoms,
            center_in_uc=True,
            repeat_uc=repeat_uc,
        )
    elif static:
        strucview = ase_view.make_svg(
            ase_atoms,
            center_in_uc=True,
            repeat_uc=repeat_uc,
        )
        filename = kwargs.get('filename', 'plot_kkr_out_struc.svg')
        print('saved static plot in svg format to ', filename)
        strucview.saveas(filename)
    else:
        # open gui window
        ase_view.make_gui(
            ase_atoms,
            center_in_uc=True,
            repeat_uc=repeat_uc,
        )

    return strucview


def plot_imp_cluster(kkrimp_calc_node, **kwargs):
    """
    Plot impurity cluster from KkrimpCalculation node

    These kwargs can be used to control the behavior of the plotting tool:

    kwargs = {
        static = False,               # make gui or static (svg) images
        canvas_size = (300, 300),     # size of the canvas
        zoom = 1.0,                   # zoom, set to >1 (<1) to zoom in (out)
        atom_opacity = 0.95,          # set opacity level of the atoms, useful for overlapping atoms
        rotations = "-80x,-20y,-5z",  # rotation in degrees around x,y,z axes
        show_unit_cell = True,        # show the unit cell of the host
        filename = 'plot_kkr_out_impstruc.svg' # filename used for the export of a static svg image
    }

    """
    from aiida.orm import StructureData
    from aiida.common.constants import elements
    from ase_notebook import ViewConfig, AseView
    from aiida_kkr.calculations import VoronoiCalculation
    from aiida_kkr.tools.tools_kkrimp import create_scoef_array
    from masci_tools.io.common_functions import get_alat_from_bravais
    import numpy as np

    imp_info = kkrimp_calc_node.inputs.impurity_info.get_dict()
    structure0, _ = VoronoiCalculation.find_parent_structure(kkrimp_calc_node.inputs.host_Greenfunction_folder)

    # needed to transform from internal to Angstroem units
    alat = get_alat_from_bravais(np.array(structure0.cell), structure0.pbc[2])

    # extract infos from impurity info node
    rimp_rel = np.array(imp_info.get('Rimp_rel', [[0, 0, 0]]))
    zimp = imp_info.get('Zimp')
    if not (isinstance(zimp, list) or isinstance(zimp, np.ndarray)):
        zimp = [zimp]
    if 'Rimp_rel' in imp_info and 'imp_cls' in imp_info:
        imp_cls = np.array(imp_info['imp_cls'])
    else:
        ilayer = imp_info.get('ilayer_center', 0)
        radius = imp_info['Rcut']
        h = imp_info.get('hcut', -1.)
        vector = imp_info.get('cylinder_orient', [0., 0., 1.])
        i = imp_info.get('ilayer_center', 0)
        imp_cls = np.array(create_scoef_array(structure0, radius, h, vector, i))

    # adapt imp_cls from zimp+rimp_rel and find ghost atoms
    ghost_map = []
    for isite, site in enumerate(imp_cls):
        pos = site[:3]
        dmin = 1e9
        i0 = -1
        for iimp, z in enumerate(zimp):
            dist = np.sqrt(np.sum((rimp_rel[iimp] - pos)**2))
            if dist < dmin:
                dmin = dist
                i0 = iimp
        if dmin < 1e-5:
            ghost_map.append(False)
            imp_cls[isite, 4] = zimp[i0]
        else:
            ghost_map.append(True)
        # position to convert to Ang. units
        imp_cls[isite, :3] *= alat
    ghost_map = np.array(ghost_map)
    # create auxiliary structure
    struc_aux = StructureData(cell=structure0.cell)
    for site in imp_cls:
        struc_aux.append_atom(position=site[:3], symbols=elements[int(site[4])]['symbol'])

    # extract settings from kwargs
    canvas_size = kwargs.get('canvas_size', (300, 300))
    zoom = kwargs.get('zoom', 1.0)
    atom_opacity = kwargs.get('atom_opacity', 0.95)
    static = kwargs.get('static', False)
    rotations = kwargs.get('rotations', '-80x,-20y,-5z')
    show_unit_cell = kwargs.get('show_unit_cell', True)

    # check if static needs to be enforced
    static = _check_tk_gui(static)

    # set up structure viewer from ase_notebook
    config_dict = {
        'atom_show_label': True,
        'rotations': rotations,
        'show_uc_repeats': True,
        'show_bonds': False,
        'show_unit_cell': show_unit_cell,
        'canvas_size': canvas_size,
        'zoom': zoom,
        'show_axes': True,
        'canvas_background_opacity': 0.00,
        'canvas_color_background': 'white',
        'axes_length': 30,
        'atom_opacity': atom_opacity
    }
    config = ViewConfig(**config_dict)
    ase_view_imp = AseView(config)

    # create ase atoms object from auxiliary structure with ghost atoms mapping
    ase_atoms_impcls = struc_aux.get_ase()
    ase_atoms_impcls.set_array('ghost', ghost_map)

    # create plot
    strucview_imp = None
    if not static and _in_notebook():
        strucview_imp = ase_view_imp.make_render(
            ase_atoms_impcls,
            center_in_uc=True,
            create_gui=True,
            use_atom_arrays=True,
        )
    elif _in_notebook():
        strucview_imp = ase_view_imp.make_svg(
            ase_atoms_impcls,
            center_in_uc=True,
        )
    elif static:
        strucview_imp = ase_view_imp.make_svg(
            ase_atoms_impcls,
            center_in_uc=True,
        )
        filename = kwargs.get('filename', 'plot_kkr_out_impstruc.svg')
        print('saved static plot in svg format to ', filename)
        strucview_imp.saveas(filename)
    else:
        ase_view_imp.make_gui(
            ase_atoms_impcls,
            center_in_uc=True,
            use_atom_arrays=True,
        )

    return strucview_imp


class plot_kkr(object):
    """
    Class grouping all functionality to plot typical nodes (calculations, workflows, ...) of the aiida-kkr plugin.

    :param nodes: node identifier which is to be visualized

    optional arguments:

    :param silent: print information about input node including inputs and outputs (default: False)
    :type silent: bool
    :param strucplot: plot structure using ase’s view function (default: False)
    :type strucplot: bool
    :param interpol: use interpolated data for DOS plots (default: True)
    :type interpol: bool
    :param all_atoms: plot all atoms in DOS plots (default: False, i.e. plot total DOS only)
    :type all_atoms: bool
    :param l_channels: plot l-channels in addition to total DOS (default: True, i.e. plot all l-channels)
    :type l_channels: bool
    :param sum_spins: sum up both spin channels or plot both? (default: False, i.e. plot both spin channels)
    :type sum_spins: bool
    :param logscale: plot rms and charge neutrality curves on a log-scale (default: True)
    :type locscale: bool
    :param switch_xy:  (default: False)
    :type switch_xy: bool
    :param iatom: list of atom indices which are supposed to be plotted (default: [], i.e. show all atoms)
    :type iatom: list

    additional keyword arguments are passed onto the plotting function which allows, for example,
    to change the markers used in a DOS plot to crosses via `marker='x'`

    :usage: plot_kkr(nodes, **kwargs)

    where nodes is a node identifier (the node itself, it's pk or uuid) or a list of node identifiers.

    :note:
        If nodes is a list of nodes then the plots are grouped together if possible.
    """

    def __init__(self, nodes=None, **kwargs):

        # load database if not done already
        from aiida import load_profile
        load_profile()

        self.sview = None

        groupmode = False
        if type(nodes) == list:
            if len(nodes) > 1:
                groupmode = True
            else:
                nodes = nodes[0]

        if groupmode:
            from matplotlib.pyplot import show

            node_groups = self.group_nodes(nodes)
            for groupname in list(node_groups.keys()):
                print('\n==================================================================')
                print('Group of nodes: {}\n'.format(groupname))
                # some settings for groups
                if 'noshow' in list(kwargs.keys()):
                    _ = kwargs.pop('noshow')  # this is now removed from kwargs
                if 'only' in list(kwargs.keys()):
                    _ = kwargs.pop('only')  # this is now removed from kwargs
                if 'nofig' in list(kwargs.keys()):
                    _ = kwargs.pop('nofig')  # To revoke the 'nofig' kwarg from the list
                # now plot groups one after the other
                self.plot_group(groupname, node_groups, noshow=True, nofig=True, **kwargs)

            # finally show all plots
            show()
        elif nodes is not None:
            self.plot_kkr_single_node(nodes, **kwargs)

            display = kwargs.get('display', True)
            if display and self.sview is not None:  #self.classify_and_plot_node(nodes, return_name_only=True)=='struc':
                from IPython.display import display
                display(self.sview)

    ### main wrapper functions ###
    def group_nodes(self, nodes):
        """Go through list of nodes and group them together."""
        groups_dict = {}

        for node in nodes:
            node = self.get_node(node)
            nodeclass = self.classify_and_plot_node(node, return_name_only=True)
            if nodeclass not in list(groups_dict.keys()):
                groups_dict[nodeclass] = []
            groups_dict[nodeclass].append(node)

        return groups_dict

    def plot_group(self, groupname, nodesgroups, **kwargs):
        """Visualize all nodes of one group."""
        from matplotlib.pyplot import figure, subplot, title, xlabel, legend, title
        nodeslist = nodesgroups[groupname]
        # take out label from kwargs since it is overwritten
        if 'label' in list(kwargs.keys()):
            label = kwargs.pop('label')
        nolegend = False
        if 'nolegend' in list(kwargs.keys()):
            nolegend = kwargs.pop('nolegend')
        # open a single new figure for each plot here
        if groupname in ['kkr', 'scf']:
            figure()
        for node in nodeslist:
            node = self.get_node(node)
            print(groupname)
            # open new figure for each plot in these groups
            if groupname in ['eos', 'dos', 'startpot']:
                figure()
            if groupname in ['kkr', 'scf']:
                subplot(2, 1, 1)
                self.plot_kkr_single_node(node, only='rms', label='pk= {}'.format(node.pk), **kwargs)
                xlabel('')  # remove overlapping x label in upper plot
                if not nolegend:
                    legend(fontsize='x-small')
                title('')
                subplot(2, 1, 2)
                self.plot_kkr_single_node(node, only='neutr', label='pk= {}'.format(node.pk), **kwargs)
                title('')  # remove duplicated plot title of lower plot
                if not nolegend:
                    legend(fontsize='x-small')
            else:
                self.plot_kkr_single_node(node, **kwargs)
            print('\n------------------------------------------------------------------\n')

    def plot_kkr_single_node(self, node, **kwargs):
        """ TODO docstring"""

        # determine if some output is printed to stdout
        silent = False
        if 'silent' in list(kwargs.keys()):
            silent = kwargs.pop('silent')  # this is now removed from kwargs
        noshow = False
        if 'noshow' in list(kwargs.keys()):
            noshow = kwargs.pop('noshow')  # this is now removed from kwargs

        node = self.get_node(node)

        # print input and output nodes
        if not silent:
            self.print_clean_inouts(node)

        # classify node and call plotting function
        self.classify_and_plot_node(node, silent=silent, **kwargs)

        if not noshow:
            from matplotlib.pyplot import show
            show()

    def classify_and_plot_node(self, node, return_name_only=False, **kwargs):
        """Find class of the node and call plotting function."""
        # import things
        from pprint import pprint
        from aiida.plugins import DataFactory
        from aiida.orm import CalculationNode

        node = self.get_node(node)

        # basic aiida nodes
        if isinstance(node, DataFactory('structure')):
            if return_name_only:
                return 'struc'
            self.plot_struc(node, **kwargs)
        elif isinstance(node, DataFactory('dict')):
            if return_name_only:
                return 'para'
            print('node dict:')
            pprint(node.get_dict())
        elif isinstance(node, DataFactory('remote')):
            if return_name_only:
                return 'remote'
            print('computer name:', node.get_computer_name())
            print('remote path:', node.get_remote_path())
        elif isinstance(node, DataFactory('folder')):
            if return_name_only:
                return 'folder'
            print('abs path:')
            pprint(node.get_abs_path())
            print('folder content:')
            pprint(node.get_folder_list())
        # workflows
        elif node.process_label == u'kkr_dos_wc':
            if return_name_only:
                return 'dos'
            self.plot_kkr_dos(node, **kwargs)
        elif node.process_label == u'kkr_bs_wc':
            if return_name_only:
                return 'bs'
            self.plot_kkr_bs(node, **kwargs)
        elif node.process_label == u'kkr_startpot_wc':
            if return_name_only:
                return 'startpot'
            self.plot_kkr_startpot(node, **kwargs)
        elif node.process_label == u'kkr_scf_wc':
            if return_name_only:
                return 'scf'
            self.plot_kkr_scf(node, **kwargs)
        elif node.process_label == u'kkr_eos_wc':
            if return_name_only:
                return 'eos'
            self.plot_kkr_eos(node, **kwargs)
        elif node.process_label == u'kkr_imp_dos_wc':
            if return_name_only:
                return 'impdos'
            self.plot_kkrimp_dos_wc(node, **kwargs)
        elif node.process_label == u'kkr_imp_wc':
            if return_name_only:
                return 'imp'
            self.plot_kkrimp_wc(node, **kwargs)
        elif node.process_label == u'kkr_imp_sub_wc':
            if return_name_only:
                return 'impsub'
            self.plot_kkrimp_sub_wc(node, **kwargs)
        # calculations
        elif node.process_type == u'aiida.calculations:kkr.kkr':
            if return_name_only:
                return 'kkr'
            self.plot_kkr_calc(node, **kwargs)
        elif node.process_type == u'aiida.calculations:kkr.voro':
            if return_name_only:
                return 'voro'
            self.plot_voro_calc(node, **kwargs)
        elif node.process_type == u'aiida.calculations:kkr.kkrimp':
            if return_name_only:
                return 'kkrimp'
            self.plot_kkrimp_calc(node, **kwargs)
        elif node.process_type == 'aiida_kkr.workflows._combine_imps.combine_imps_wc':
            if return_name_only:
                return 'combine_imps'
            # extract kkr_imp_sub and plot it
            self.plot_kkrimp_wc(node, **kwargs)
        else:
            raise TypeError(
                'input node neither a `Calculation` nor a `WorkChainNode` (i.e. workflow): {} {}'.format(
                    type(node), node
                )
            )

    ### helper functions (structure plot, rms plot, dos plot, data extraction ...) ###

    def get_node(self, node):
        """Get node from pk or uuid"""
        from aiida.orm import load_node, Node
        # load node if pk or uuid is given
        if type(node) == int:
            node = load_node(node)
        elif type(node) == type(''):
            node = load_node(node)
        elif isinstance(node, Node):
            pass
        else:
            raise TypeError(
                "input node should either be the nodes pk (int), it's uuid (str) or the node itself (aiida.orm.Node). Got type(node)={}"
                .format(type(node))
            )
        return node

    def print_clean_inouts(self, node):
        """print inputs and outputs of nodes without showing 'CALL' and 'CREATE' links in workflows."""
        from pprint import pprint
        # extract inputs and outputs
        inputs = node.get_incoming().all_nodes()
        outputs = node.get_outgoing()
        """
        all_out_labels = outputs.all_link_labels()
        for label in list(all_out_labels):
            try:
                int(label.split('_')[-1])
                has_id = True
            except:
                has_id = False
            # remove 'CALL' and 'CREATE' links
            if 'CALL' in label or 'CREATE' in label or has_id:
                outputs.pop(label)
        """
        outputs = outputs.all_nodes()

        # now print information about node
        print('pk, uuid: {} {}'.format(node.pk, node.uuid))
        print('type:', type(node))
        print('label:', node.label)
        print('description:', node.description)
        try:
            print('process type:', node.process_type)
            print('state:', node.process_state)
        except:
            print('nodes does not have the `process_state` attribute')

        print('\ninputs:')
        pprint(inputs)
        print('\noutputs:')
        pprint(outputs)
        try:
            print('\nexit status: {} ({})'.format(node.exit_status, node.exit_message))
        except:
            pass
        print()  # empty line at the end

    def plot_struc(self, node, **kwargs):
        """visualize structure using ase's `view` function"""
        from ase.visualize import view
        from aiida_kkr.calculations.voro import VoronoiCalculation
        from aiida.orm import StructureData
        if not isinstance(node, StructureData):
            structure, voro_parent = VoronoiCalculation.find_parent_structure(node)
        else:
            structure = node
        if 'show_empty_atoms' in kwargs:
            show_empty_atoms = kwargs.pop('show_empty_atoms')
        else:
            show_empty_atoms = False
        # check if empty sphere need to be removed for plotting (ase structgure cannot be constructed for alloys or vacancies)
        if structure.has_vacancies:
            print('structure has vacancies, need to remove empty sites for plotting')
            stmp = StructureData(cell=structure.cell)
            for site in structure.sites:
                k = structure.get_kind(site.kind_name)
                pos = site.position
                if not k.has_vacancies:
                    stmp.append_atom(position=pos, symbols=k.symbol)
                elif show_empty_atoms:
                    stmp.append_atom(position=pos, symbols='X')
                else:
                    print('removing atom', site)
            stmp.set_pbc(structure.pbc)
            structure = stmp

        if _has_ase_notebook() and 'viewer' not in kwargs:
            # by default use ase_notebook if it is available
            self.sview = strucplot_ase_notebook(structure, **kwargs)
        else:
            # use ase's view function instead

            # now construct ase object and use ase's viewer
            ase_atoms = structure.get_ase()
            if 'silent' in kwargs:
                silent = kwargs.pop('silent')
            # remove things that are not understood bt ase's view
            for key in [
                'nofig', 'interpol', 'all_atoms', 'l_channels', 'sum_spins', 'logscale', 'switch_xy', 'iatom', 'label'
            ]:
                if key in kwargs:
                    _ = kwargs.pop(key)
            print("plotting structure using ase's `view` with kwargs={}".format(kwargs))

            self.sview = view(ase_atoms, **kwargs)

    def dosplot(self, d, natoms, nofig, all_atoms, l_channels, sum_spins, switch_xy, switch_sign_spin2, **kwargs):
        """plot dos from xydata node"""
        from numpy import array, sum, arange
        from matplotlib.pyplot import plot, xlabel, ylabel, gca, figure, legend, fill_between
        import matplotlib as mpl
        from cycler import cycler

        # remove things that will not work for plotting
        if 'silent' in list(kwargs.keys()):
            silent = kwargs.pop('silent')
        if 'filled' in list(kwargs.keys()):
            filled = kwargs.pop('filled')
        else:
            filled = False

        # plot only some atoms if 'iatom' is found in input
        show_atoms = []
        if 'iatom' in kwargs:
            show_atoms = kwargs.pop('iatom')
            if type(show_atoms) != list:
                show_atoms = [show_atoms]
            all_atoms = True  # need to set all_atoms to true

        # open new figure
        if not nofig:
            figure()

        x_all = d.get_x()
        y_all = d.get_y()

        # scale factor for x and/or y
        if 'xscale' in kwargs:
            xscale = kwargs.pop('xscale')
        else:
            xscale = 1.
        if 'yscale' in kwargs:
            yscale = kwargs.pop('yscale')
        else:
            yscale = 1.
        if 'xshift' in kwargs:
            xshift = kwargs.pop('xshift')
        else:
            xshift = 0.

        nspin = len(y_all[0][1]) // natoms
        nspin2 = len(y_all[0][1]) // natoms  # copy of nspin becaus nspin is reset to 1 if sum_spins is set to True
        if sum_spins:
            nspin = 1

        xlbl = x_all[0] + ' (' + x_all[2] + ')'

        #tot only:
        if not l_channels:
            lmax = 1
        else:
            lmax = len(y_all)

        pcycle_default = mpl.rcParams['axes.prop_cycle']
        # change color cycler to match spin up/down colors
        if nspin == 2 and (not all_atoms or show_atoms != []):
            pcycle_values = pcycle_default.by_key()['color']
            if switch_sign_spin2:  # needed for impurity DOS
                n0 = len(show_atoms)
                if n0 == 0:
                    n0 = natoms
                #pcycle_values = array([j for i in range(n0) for j in pcycle_values]).reshape(-1)
                #pcycle_values = list(pcycle_values[:n0]) + list(pcycle_values[:n0])
                pcycle_values = array([[i, i] for i in pcycle_values]).reshape(-1)
            else:
                pcycle_values = array([[i, i] for i in pcycle_values]).reshape(-1)
            pcycle_default = cycler('color', pcycle_values)
        gca().set_prop_cycle(pcycle_default)

        if 'label' in kwargs:
            labels_all = kwargs.pop('label')
            if type(labels_all) != list:
                labels_all = [labels_all for i in range(natoms)]
        else:
            labels_all = None

        for il in range(lmax):
            y2 = y_all[il]
            # extract label
            ylbl = 'DOS (' + y2[2] + ')'
            # take data
            y2 = y2[1].copy()
            y2 = y2.reshape(natoms, nspin2, -1)
            x = x_all[1].copy() + xshift

            for ispin in range(nspin):
                if not all_atoms:
                    y = [sum(y2[:, ispin, :], axis=0)]  # artificial list so that y[iatom] works later on
                    if sum_spins and nspin2 == 2:
                        if switch_sign_spin2:
                            y[0] = -y[0] - sum(y2[:, 1, :], axis=0)
                        else:
                            y[0] = -y[0] + sum(y2[:, 1, :], axis=0)
                    natoms2 = 1
                    yladd = ''
                else:
                    natoms2 = natoms
                    y = y2[:, ispin, :]
                    if sum_spins and nspin2 == 2:
                        if switch_sign_spin2:
                            y = y + y2[:, 1, :]
                        else:
                            y = -y + y2[:, 1, :]

                for iatom in range(natoms2):
                    if iatom in show_atoms or show_atoms == []:
                        yladd = y_all[il][0].replace('dos ', '')
                        if all_atoms:
                            yladd += ', atom=' + str(iatom + 1)
                        if ispin > 0:
                            yladd = ''
                        if labels_all is not None and ispin == 0:
                            yladd = labels_all[iatom]
                        xplt = x[iatom * nspin + ispin] * xscale
                        yplt = y[iatom] * yscale
                        if ispin > 0 and switch_sign_spin2:
                            yplt = -yplt
                        yplt = yplt * yscale
                        if not switch_xy:
                            if not filled:
                                plot(xplt, yplt, label=yladd, **kwargs)
                            else:
                                fill_between(xplt, yplt, label=yladd, **kwargs)
                            xlabel(xlbl)
                            ylabel(ylbl)
                        else:
                            if not filled:
                                plot(yplt, xplt, label=yladd, **kwargs)
                            else:
                                fill_between(yplt, xplt, label=yladd, **kwargs)
                            xlabel(ylbl)
                            ylabel(xlbl)

        legend(fontsize='x-small')

    def rmsplot(self, rms, neutr, nofig, ptitle, logscale, only=None, rename_second=None, **kwargs):
        """plot rms and charge neutrality"""
        from numpy import array
        from matplotlib.pylab import figure, plot, twinx, xlabel, ylabel, legend, subplots_adjust, title, gca

        if not nofig:
            figure()

        # allow to overwrite name for second quantity, plotted on second y axis
        name_second_y = 'charge_neutrality'
        if rename_second is not None:
            name_second_y = rename_second

        if only is None:
            if 'label' not in list(kwargs.keys()):
                label = 'rms'
            else:
                label = kwargs.pop('label')
            plot(rms, '-xb', label=label)
            ax1 = gca()
            ylabel('rms', color='b')
            xlabel('iteration')
            twinx()
            if logscale:
                neutr = abs(array(neutr))
            if 'label' not in list(kwargs.keys()):
                label = name_second_y
            else:
                label = kwargs.pop('label')
            plot(neutr, '-or', label=label)
            ax2 = gca()
            ylabel(name_second_y, color='r')
            if logscale:
                ax1.set_yscale('log')
                ax2.set_yscale('log')
        else:  # individual plots of rms or neutrality (needed for eos plot)
            if only == 'rms':
                plot(rms, **kwargs)
                ylabel('rms')
                xlabel('iteration')
                ax1 = gca()
                if logscale:
                    ax1.set_yscale('log')
            elif only == 'neutr':
                if logscale:
                    neutr = abs(array(neutr))
                plot(neutr, **kwargs)
                ylabel(name_second_y)
                xlabel('iteration')
                ax1 = gca()
                if logscale:
                    ax1.set_yscale('log')
            else:
                raise ValueError('`only` can only be `rms or `neutr` but got {}'.format(only))
        title(ptitle)

    def get_rms_kkrcalc(self, node, title=None):
        """extract rms etc from kkr Calculation. Works for both finished and still running Calculations."""
        from aiida.engine import ProcessState
        from aiida.common.folders import SandboxFolder
        from masci_tools.io.common_functions import search_string

        rms, neutr, etot, efermi = [], [], [], []
        ptitle = ''

        if node.process_state == ProcessState.FINISHED:
            if node.is_finished_ok:
                o = node.outputs.output_parameters.get_dict()
                neutr = o['convergence_group'][u'charge_neutrality_all_iterations']
                efermi = o['convergence_group'][u'fermi_energy_all_iterations']
                etot = o['convergence_group'][u'total_energy_Ry_all_iterations']
                rms = o['convergence_group'][u'rms_all_iterations']
                ptitle = 'Time per iteration: ' + str(o['timings_group'].get('Time in Iteration')) + ' s'
        elif node.process_state in [ProcessState.WAITING, ProcessState.FINISHED, ProcessState.RUNNING]:
            # extract info needed to open transport
            c = node.inputs.code
            comp = c.computer
            authinfo = comp.get_authinfo(c.user)
            transport = authinfo.get_transport()

            out_kkr = ''

            # now get contents of out_kkr using remote call of 'cat'
            with SandboxFolder() as tempfolder:
                with tempfolder.open('tempfile', 'w') as f:
                    try:
                        node.outputs.remote_folder.getfile('out_kkr', f.name)
                        has_outfile = True
                    except:
                        has_outfile = False
                if has_outfile:
                    with tempfolder.open('tempfile', 'r') as f:
                        out_kkr = f.readlines()

            # now extract rms, charge neutrality, total energy and value of Fermi energy
            if has_outfile:
                itmp = 0
                while itmp >= 0:
                    itmp = search_string('rms', out_kkr)
                    if itmp >= 0:
                        tmpline = out_kkr.pop(itmp)
                        tmpval = float(tmpline.split('=')[1].split()[0].replace('D', 'e'))
                        rms.append(tmpval)
                itmp = 0
                while itmp >= 0:
                    itmp = search_string('charge neutrality', out_kkr)
                    if itmp >= 0:
                        tmpline = out_kkr.pop(itmp)
                        tmpval = float(tmpline.split('=')[1].split()[0].replace('D', 'e'))
                        neutr.append(tmpval)
                itmp = 0
                while itmp >= 0:
                    itmp = search_string('TOTAL ENERGY in ryd', out_kkr)
                    if itmp >= 0:
                        tmpline = out_kkr.pop(itmp)
                        tmpval = float(tmpline.split(':')[1].split()[0].replace('D', 'e'))
                        etot.append(tmpval)
                itmp = 0
                while itmp >= 0:
                    itmp = search_string('E FERMI', out_kkr)
                    if itmp >= 0:
                        tmpline = out_kkr.pop(itmp)
                        tmpval = float(tmpline.split('FERMI')[1].split()[0].replace('D', 'e'))
                        efermi.append(tmpval)
        else:
            print('no rms extracted', node.process_state)

        return rms, neutr, etot, efermi, ptitle

    ### Calculations ###

    def plot_kkr_calc(self, node, **kwargs):
        """plot things for a kkr Calculation node"""

        # extract options from kwargs
        nofig = False
        if 'nofig' in list(kwargs.keys()):
            nofig = kwargs.pop('nofig')
        strucplot = False
        if 'strucplot' in list(kwargs.keys()):
            strucplot = kwargs.pop('strucplot')
        logscale = True
        if 'logscale' in list(kwargs.keys()):
            logscale = kwargs.pop('logscale')
        only = None
        if 'only' in list(kwargs.keys()):
            only = kwargs.pop('only')
        silent = False
        if 'silent' in list(kwargs.keys()):
            silent = kwargs.pop('silent')

        #print output
        if not silent:
            from pprint import pprint
            print('results dict (entries with `...` have been removed for this writeout for the sake of shortness):')
            if 'output_parameters' in node.get_outgoing().all_link_labels():
                results_dict = node.get_outgoing().get_node_by_label('output_parameters').get_dict()
                # remove symmetry descriptions from resuts dict before writting output
                if 'symmetries_group' in list(results_dict.keys()):
                    results_dict['symmetries_group']['symmetry_description'] = '...'
                if 'convergence_group' in list(results_dict.keys()):
                    results_dict['convergence_group']['charge_neutrality_all_iterations'] = '...'
                    results_dict['convergence_group']['dos_at_fermi_energy_all_iterations'] = '...'
                    results_dict['convergence_group']['fermi_energy_all_iterations'] = '...'
                    results_dict['convergence_group']['rms_all_iterations'] = '...'
                    results_dict['convergence_group']['total_energy_Ry_all_iterations'] = '...'
                    results_dict['convergence_group']['spin_moment_per_atom_all_iterations'] = '...'
                    results_dict['convergence_group']['orbital_moment_per_atom_all_iterations'] = '...'
                    results_dict['convergence_group']['total_spin_moment_all_iterations'] = '...'
                pprint(results_dict)

        # plot structure
        if strucplot:
            self.plot_struc(node, **kwargs)

        if 'label' in list(kwargs.keys()):
            label = kwargs.pop('label')
        else:
            label = None
        try:
            rms, neutr, etot, efermi, ptitle = self.get_rms_kkrcalc(node)
        except KeyError:
            # this happens in case of qdos run
            rms = []

        if len(rms) > 1:
            self.rmsplot(rms, neutr, nofig, ptitle, logscale, only, label=label)
            # maybe save as file
            save_fig_to_file(kwargs, 'plot_kkr_out_rms.png')

        # try to plot dos and qdos data if Calculation was bandstructure or DOS run
        from subprocess import check_output
        from os import listdir
        from numpy import loadtxt, array, where
        from masci_tools.io.common_functions import open_general, search_string
        from masci_tools.vis.kkr_plot_bandstruc_qdos import dispersionplot
        from masci_tools.vis.kkr_plot_FS_qdos import FSqdos2D
        from masci_tools.vis.kkr_plot_dos import dosplot
        from matplotlib.pyplot import show, figure, title, xticks, xlabel, axvline

        if node.is_finished_ok:
            retlist = node.outputs.retrieved.list_object_names()
            has_dos = 'dos.atom1' in retlist
            has_qvec = 'qvec.dat' in retlist
            has_qdos = False

            # remove already automatically set things from kwargs
            if 'ptitle' in list(kwargs.keys()):
                ptitle = kwargs.pop('ptitle')
            else:
                ptitle = 'pk= {}'.format(node.pk)
            if 'newfig' in list(kwargs.keys()):
                kwargs.pop('newfig')

            # qdos
            if has_qvec:
                has_qdos = 'qvec.dat' in retlist
                if has_qdos:
                    # read number of energy points
                    qdos_filenames = [i for i in node.outputs.retrieved.list_object_names() if 'qdos.' in i]
                    with node.outputs.retrieved.open(qdos_filenames[0]) as f:
                        ne = len(set(loadtxt(f)[:, 0]))
                    with node.outputs.retrieved.open('qvec.dat', mode='r') as f:
                        if ne > 1 or 'as_e_dimension' in list(kwargs.keys()):
                            try:
                                # extract Fermi level from parent calculation
                                parent_calc = node.inputs.parent_folder.get_incoming().first().node
                                try:
                                    # parent is KkrCalc
                                    ef = parent_calc.outputs.output_parameters.get_dict()['fermi_energy']
                                except:
                                    # parent is scf workflow
                                    ef = parent_calc.outputs.last_calc_out['fermi_energy']
                            except:
                                outfile_name = f.name.replace('qvec.dat', 'output.0.txt')
                                with open_general(outfile_name) as file_handle:
                                    txt = file_handle.readlines()
                                    iline = search_string('Fermi energy', txt)
                                    if iline >= 0:
                                        ef = txt[iline].split('=')[1]
                                        ef = float(ef.split()[0])
                                    else:
                                        ef = None
                                if ef is None:
                                    raise ValueError(
                                        'error loading Fermi energy from outfile, retry extracting from parent'
                                    )
                            dispersionplot(
                                f.name.replace('qvec.dat', ''),
                                newfig=(not nofig),
                                ptitle=ptitle,
                                logscale=logscale,
                                ef=ef,
                                **kwargs
                            )
                            # add plot labels
                            try:
                                labels = node.inputs.kpoints.labels
                                ilbl = array([int(i[0]) for i in labels])
                                slbl = array([i[1] for i in labels])
                                m_overlap = where(abs(ilbl[1:] - ilbl[:-1]) == 1)
                                if len(m_overlap[0]) > 0:
                                    for i in m_overlap[0]:
                                        slbl[i + 1] = '\n' + slbl[i + 1]
                                xticks(ilbl, slbl)
                                xlabel('')
                                [axvline(i, color='grey', ls=':') for i in ilbl]
                            except:
                                xlabel('id_kpt')
                            # maybe save as file
                            save_fig_to_file(kwargs, 'plot_kkr_out_bs.png')
                        else:
                            ef = check_output(
                                'grep "Fermi energy" {}'.format(f.name.replace('qvec.dat', 'output.0.txt')),
                                shell=True,
                                text=True
                            )
                            ef = float(ef.split('=')[2].split()[0])
                            FSqdos2D(f.name.replace('qvec.dat', ''), logscale=logscale, ef=ef, **kwargs)
                            # maybe save as file
                            save_fig_to_file(kwargs, 'plot_kkr_out_FS.png')

            # dos only if qdos was not plotted already
            if has_dos and not has_qdos:
                with node.outputs.retrieved.open('dos.atom1', mode='r') as f:
                    if not nofig:
                        figure()
                    dosplot(f, **kwargs)
                    title(ptitle)
                    # maybe save as file
                    save_fig_to_file(kwargs, 'plot_kkr_out_dos.png')

    def plot_voro_calc(self, node, **kwargs):
        """plot things for a voro Calculation node"""

        strucplot = False
        if 'strucplot' in list(kwargs.keys()):
            strucplot = kwargs.pop('strucplot')

        # plot structure
        if strucplot:
            self.plot_struc(node, **kwargs)

        # TODO maybe plot some output of voronoi
        #outdict = node.outputs.output_parameters.get_dict()

    def plot_kkrimp_calc(self, node, return_rms=False, return_stot=False, plot_rms=True, **kwargs):
        """plot things from a kkrimp Calculation node"""
        import numpy as np

        # plot impurity cluster
        if kwargs.get('strucplot', True):
            if _has_ase_notebook():
                self.sview = plot_imp_cluster(node, **kwargs)
            else:
                print('Cannot plot impurity structure because ase_notebook is not installed')
        # remove plotting-exclusive keys from kwargs
        for k in ['static', 'canvas_size', 'zoom', 'atom_opacity', 'rotations', 'show_unit_cell', 'strucplot']:
            if k in kwargs:
                kwargs.pop(k)

        # read data from output node
        rms_goal, rms = None, []
        if node.is_finished_ok:
            out_para = node.outputs.output_parameters
            out_para_dict = out_para.get_dict()
            out_para_dict['convergence_group']['rms_all_iterations']
            rms = out_para_dict['convergence_group']['rms_all_iterations']
            rms_goal = out_para_dict['convergence_group']['qbound']

            # extract total magnetic moment
            nspin = out_para_dict['nspin']
            if nspin > 1:
                try:
                    nat = out_para_dict['number_of_atoms_in_unit_cell']
                    s = np.array(out_para_dict['convergence_group']['total_spin_moment_all_iterations'][1], dtype=float)
                    ss = np.sqrt(np.sum(s**2, axis=1)).reshape(-1, nat)
                    stot = np.sum(ss, axis=1)
                except:
                    stot = None
            else:
                stot = None
        else:
            stot = None

        # make rms plot
        if plot_rms:
            if 'ptitle' in list(kwargs.keys()):
                ptitle = kwargs.pop('ptitle')
            else:
                ptitle = 'pk= {}'.format(node.pk)

            self.make_kkrimp_rmsplot([rms], [stot], [0], rms_goal, ptitle, **kwargs)

        # now return values
        return_any, return_list = False, []
        if return_rms:
            return_list += [rms, rms_goal]
            return_any = True
        if return_stot:
            return_list += [stot]
            return_any = True
        if return_any:
            return return_list

    def plot_kkrimp_wc(self, node, **kwargs):
        """plot things from a kkrimp_wc workflow"""

        # call imp_sub plotting from here
        from aiida_kkr.workflows import kkr_imp_sub_wc
        sub_wf = [i.node for i in node.get_outgoing(node_class=kkr_imp_sub_wc).all()]
        if len(sub_wf) > 0:
            self.plot_kkrimp_sub_wc(sub_wf[0], **kwargs)

    def plot_kkrimp_sub_wc(self, node, **kwargs):
        """plot things from a kkrimp_sub_wc workflow"""
        from aiida_kkr.calculations import KkrimpCalculation

        impcalcs = [i.node for i in node.get_outgoing(node_class=KkrimpCalculation).all()]

        # plot impurity cluster
        if len(impcalcs) > 0 and kwargs.get('strucplot', True):
            if _has_ase_notebook():
                self.sview = plot_imp_cluster(impcalcs[0], **kwargs)
            else:
                print('Cannot plot impurity structure because ase_notebook is not installed')
        # remove plotting-exclusive keys from kwargs
        for k in ['static', 'canvas_size', 'zoom', 'atom_opacity', 'rotations', 'show_unit_cell', 'strucplot']:
            if k in kwargs:
                kwargs.pop(k)

        # extract rms from calculations
        rms_all, pks_all, stot_all = [], [], []
        rms_goal = None
        for impcalc in impcalcs:
            pks_all.append(impcalc.pk)
            rms_tmp, rms_goal_tmp, stot_tmp = self.plot_kkrimp_calc(
                impcalc, return_rms=True, return_stot=True, plot_rms=False
            )
            rms_all.append(rms_tmp)
            if rms_goal_tmp is not None:
                if rms_goal is not None:
                    rms_goal = min(rms_goal, rms_goal_tmp)
                else:
                    rms_goal = rms_goal_tmp
            stot_all.append(stot_tmp)

        if 'ptitle' in list(kwargs.keys()):
            ptitle = kwargs.pop('ptitle')
        else:
            ptitle = 'pk= {}'.format(node.pk)

        self.make_kkrimp_rmsplot(rms_all, stot_all, pks_all, rms_goal, ptitle, **kwargs)

    def make_kkrimp_rmsplot(self, rms_all, stot_all, pks_all, rms_goal, ptitle, **kwargs):
        """
        plot rms and total spin moment of kkrimp calculation or series of kkrimp calculations
        """

        from numpy import array
        from matplotlib.pyplot import figure, subplot, axhline, axvline, gca, ylim

        # extract options from kwargs
        nofig = False
        if 'nofig' in list(kwargs.keys()):
            nofig = kwargs.pop('nofig')
        logscale = True
        if 'logscale' in list(kwargs.keys()):
            logscale = kwargs.pop('logscale')
        if 'subplot' in list(kwargs.keys()):
            subplots = kwargs.pop('subplot')
        else:
            subplots = None
        if 'label' in list(kwargs.keys()):
            label = kwargs.pop('label')
        else:
            label = None
        if 'only' in list(kwargs.keys()):
            only = kwargs.pop('only')
        else:
            only = None

        # plotting of convergence properties (rms etc.)
        if len(rms_all) > 0:
            # sort rms values and flatten array
            reorder_rms = array(pks_all).argsort()
            rms, niter_calcs, stot = [], [0], []
            for i in array(rms_all)[reorder_rms]:
                rms += list(i)
                niter_calcs.append(len(i) - 0.5)
            for i in array(stot_all)[reorder_rms]:
                if i is not None:
                    stot += list(i)
            # now plot
            if len(rms) > 0:
                if not nofig:
                    figure()
                if subplots is not None:
                    subplot(subplots[0], subplots[1], subplots[2])
                if rms_goal is not None:
                    axhline(rms_goal, color='grey', ls='--')
                self.rmsplot(
                    rms,
                    stot,
                    nofig=True,
                    ptitle=ptitle,
                    logscale=logscale,
                    only=only,
                    rename_second='sum(spinmom)',
                    label=label
                )
                # adapt y-limits to take care of showing spin-moment on sensible scale
                if only is None:
                    yl = gca().get_ylim()
                    ylim(yl[0], max(yl[1], 0.1))
                # add lines that indicate different calculations
                tmpsum = 1
                if not nofig and len(niter_calcs) > 1:
                    for i in niter_calcs:
                        tmpsum += i
                        axvline(tmpsum - 1, color='k', ls=':')
                # maybe save as file
                save_fig_to_file(kwargs, 'plot_kkr_out_rms.png')

    def plot_kkrimp_dos_wc(self, node, **kwargs):
        """plot things from a kkrimp_dos workflow node"""

        # try to plot dos and qdos data if Calculation was bandstructure or DOS run
        from os import listdir
        from numpy import loadtxt, array, where
        from masci_tools.vis.kkr_plot_FS_qdos import FSqdos2D
        from masci_tools.vis.kkr_plot_dos import dosplot
        from matplotlib.pyplot import show, figure, title, xticks, xlabel, axvline

        interpol, all_atoms, l_channels, sum_spins, switch_xy = True, False, True, False, False
        ptitle = None
        if 'ptitle' in list(kwargs.keys()):
            ptitle = kwargs.pop('ptitle')
        if 'interpol' in list(kwargs.keys()):
            interpol = kwargs.pop('interpol')
        if 'all_atoms' in list(kwargs.keys()):
            all_atoms = kwargs.pop('all_atoms')
        if 'l_channels' in list(kwargs.keys()):
            l_channels = kwargs.pop('l_channels')
        if 'sum_spins' in list(kwargs.keys()):
            sum_spins = kwargs.pop('sum_spins')
        if 'switch_xy' in list(kwargs.keys()):
            switch_xy = kwargs.pop('switch_xy')
        nofig = False
        if 'nofig' in list(kwargs.keys()):
            nofig = kwargs.pop('nofig')
        if 'silent' in list(kwargs.keys()):
            silent = kwargs.pop('silent')
        if 'switch_sign_spin2' in list(kwargs.keys()):
            switch_sign_spin2 = kwargs.pop('switch_sign_spin2')
        else:
            switch_sign_spin2 = True
        if 'yscale' in list(kwargs.keys()):
            yscale = kwargs.pop('yscale')
        else:
            yscale = -1

        has_dos = False
        if interpol and 'dos_data_interpol' in node.outputs:
            d = node.outputs.dos_data_interpol
            has_dos = True
        elif 'dos_data' in node.outputs:
            d = node.outputs.dos_data
            has_dos = True

        if has_dos:
            calcnode = [i for i in node.called_descendants if i.process_label == 'KkrimpCalculation'][0]

            # plot impurity cluster
            if kwargs.get('strucplot', True):
                self.sview = plot_imp_cluster(calcnode, **kwargs)
            # remove plotting-exclusive keys from kwargs
            for k in ['static', 'canvas_size', 'zoom', 'atom_opacity', 'rotations', 'show_unit_cell', 'strucplot']:
                if k in kwargs:
                    kwargs.pop(k)

            if calcnode.is_finished_ok:
                natoms = len(calcnode.outputs.output_parameters.get_dict().get('charge_core_states_per_atom'))
                self.dosplot(
                    d,
                    natoms,
                    nofig,
                    all_atoms,
                    l_channels,
                    sum_spins,
                    switch_xy,
                    switch_sign_spin2,
                    yscale=yscale,
                    **kwargs
                )
                if ptitle is None:
                    title('pk= {}'.format(node.pk))
                else:
                    title(ptitle)
                # maybe save as file
                save_fig_to_file(kwargs, 'plot_kkr_out_dos.png')

    ### workflows ###

    def plot_kkr_dos(self, node, **kwargs):
        """plot outputs of a kkr_dos_wc workflow"""
        from aiida_kkr.calculations.voro import VoronoiCalculation
        from matplotlib.pylab import title

        # extract all options that should not be passed on to plot function
        interpol, all_atoms, l_channels, sum_spins, switch_xy = True, False, True, False, False
        if 'interpol' in list(kwargs.keys()):
            interpol = kwargs.pop('interpol')
        if 'all_atoms' in list(kwargs.keys()):
            all_atoms = kwargs.pop('all_atoms')
        if 'l_channels' in list(kwargs.keys()):
            l_channels = kwargs.pop('l_channels')
        if 'sum_spins' in list(kwargs.keys()):
            sum_spins = kwargs.pop('sum_spins')
        if 'switch_xy' in list(kwargs.keys()):
            switch_xy = kwargs.pop('switch_xy')
        nofig = False
        if 'nofig' in list(kwargs.keys()):
            nofig = kwargs.pop('nofig')
        if 'strucplot' in list(kwargs.keys()):
            strucplot = kwargs.pop('strucplot')
        if 'silent' in list(kwargs.keys()):
            silent = kwargs.pop('silent')

        if node.is_finished_ok:
            if interpol:
                d = node.outputs.dos_data_interpol
            else:
                d = node.outputs.dos_data

            # extract structure (neede in dosplot to extract number of atoms and number of spins)
            struc, voro_parent = VoronoiCalculation.find_parent_structure(node.inputs.remote_data)

            # do dos plot after data was extracted
            if 'ptitle' in list(kwargs.keys()):
                ptitle = kwargs.pop('ptitle')
            else:
                ptitle = 'pk= {}'.format(node.pk)
            self.dosplot(d, len(struc.sites), nofig, all_atoms, l_channels, sum_spins, switch_xy, False, **kwargs)
            title(ptitle)
            # maybe save as file
            save_fig_to_file(kwargs, 'plot_kkr_out_dos.png')

    def plot_kkr_bs(self, node, **kwargs):
        import matplotlib.pyplot as plt
        import numpy as np
        if node.is_finished_ok:
            BSF = node.outputs.BS_Data.get_array('BlochSpectralFunction')
            eng = node.outputs.BS_Data.get_array('energy_points')
            Kpts = node.outputs.BS_Data.get_array('Kpts')
            k_label = node.outputs.BS_Data.extras['k-labels']

            ixlbl = [int(i) for i in k_label.keys()]
            sxlbl = [i for i in k_label.values()]
            j = 0
            for i in ixlbl[:-1]:
                if (ixlbl[j + 1] - i) < 2:
                    sxlbl[j + 1] = str(sxlbl[j]) + '|' + str(sxlbl[j + 1])
                    sxlbl[j] = ''
                j += 1

            y, x = np.mgrid[slice(0, len(eng) + 1, 1), slice(0, len(Kpts[:, 0]) + 1, 1)]

            eng_extend = np.ones(len(eng[:]) + 1)

            eng = eng[::-1]
            eng_extend[:-1] = np.sort(eng)
            eng_extend[-1] = eng_extend[-2]

            y = np.array(y, float)
            for i in range(len(x[0, :])):
                y[:, i] = eng_extend

            nofig = kwargs.get('nofig', False)
            if not nofig:
                fig = plt.figure(figsize=(5, 5))
            plt.pcolormesh(x, y, np.log(abs(BSF.T)), cmap=plt.cm.viridis, edgecolor='face', rasterized=True)
            plt.ylabel('E-E_F (eV)')
            plt.xlabel('')

            # contol limits of the color scale
            clim = kwargs.get('clim', None)
            if clim is not None:
                plt.clim(clim[0], clim[1])
            else:
                # fix lower bound
                plt.clim(-6)

            show_cbar = kwargs.get('show_cbar', True)
            if show_cbar:
                plt.colorbar()

            plt.title('band structure from kkr_bs_wc (pk= {})'.format(node.pk))

            plt.xticks(ixlbl, sxlbl)
            plt.axhline(0, color='red', ls=':', lw=2)

            # maybe save as file
            save_fig_to_file(kwargs, 'plot_kkr_out_bs.png')

    def plot_kkr_startpot(self, node, **kwargs):
        """plot output of kkr_startpot_wc workflow"""
        from aiida_kkr.calculations.voro import VoronoiCalculation
        from aiida.common import exceptions
        from matplotlib.pyplot import axvline, legend, title
        from masci_tools.io.common_functions import get_Ry2eV

        strucplot = False
        if 'strucplot' in list(kwargs.keys()):
            strucplot = kwargs.pop('strucplot')

        silent = False
        if 'silent' in list(kwargs.keys()):
            silent = kwargs.pop('silent')

        # plot structure
        if strucplot:
            self.plot_struc(node, **kwargs)

        # extract structure (neede in dosplot to extract number of atoms and number of spins)
        struc, voro_parent = VoronoiCalculation.find_parent_structure(node)

        if not silent:
            # print results
            print('results:')
            try:
                res_node = node.outputs.results_vorostart_wc
            except exceptions.NotExistent:
                res_node = None
            if res_node is not None:
                self.plot_kkr_single_node(res_node, noshow=True, silent=True)

        # plot starting DOS

        # follow links until DOS data has been found
        d = None
        d_int = None
        for link_triple in node.get_outgoing().all():
            if link_triple.link_label == 'last_doscal_dosdata':
                d = link_triple.node
            elif link_triple.link_label == 'last_doscal_dosdata_interpol':
                d_int = link_triple.node
            elif 'CALL_WORK' in link_triple.link_label:
                if link_triple.link_label == 'kkr_dos_wc':
                    for link_triple2 in node.get_outgoing().all():
                        if link_triple2.link_label == 'dos_data':
                            d = link_triple2.node
                        elif link_triple2.link_label == 'dos_data_interpol':
                            d_int = link_triple2.node

        # extract all options that should not be passed on to plot function
        interpol, all_atoms, l_channels, sum_spins, switch_xy = True, False, True, False, False
        if 'interpol' in list(kwargs.keys()):
            interpol = kwargs.pop('interpol')
        if 'all_atoms' in list(kwargs.keys()):
            all_atoms = kwargs.pop('all_atoms')
        if 'l_channels' in list(kwargs.keys()):
            l_channels = kwargs.pop('l_channels')
        if 'sum_spins' in list(kwargs.keys()):
            sum_spins = kwargs.pop('sum_spins')
        if 'switch_xy' in list(kwargs.keys()):
            switch_xy = kwargs.pop('switch_xy')
        nofig = False
        if 'nofig' in list(kwargs.keys()):
            nofig = kwargs.pop('nofig')

        if interpol:
            d = d_int

        if d is not None:
            # do dos plot after data was extracted
            self.dosplot(d, len(struc.sites), nofig, all_atoms, l_channels, sum_spins, switch_xy, False, **kwargs)

        # now add lines for emin, core states, EF

        # extract data for dos and energy contour plotting
        if 'last_voronoi_results' in node.get_outgoing().all_link_labels():
            params_dict = node.outputs.last_voronoi_results.get_dict()
        else:
            params_dict = {}
        emin = params_dict.get('emin_minus_efermi', None)
        emin_Ry = params_dict.get('emin', None)
        if emin is not None and params_dict != {}:
            ef_Ry = emin_Ry - params_dict.get('emin_minus_efermi_Ry')
        else:
            ef_Ry = None
        if params_dict != {}:
            ecore_max = params_dict.get('core_states_group').get('energy_highest_lying_core_state_per_atom', [])

        if d is not None:
            axvline(0, color='k', ls='--', label='EF')
            tit_add = ''
            if emin is not None:
                axvline(emin, color='r', ls='--', label='emin')
            if ef_Ry is not None and len(ecore_max) > 0:
                if abs((ecore_max[0] - ef_Ry) * get_Ry2eV() - emin) < 20:
                    axvline((ecore_max[0] - ef_Ry) * get_Ry2eV(), color='b', ls='--', label='ecore_max')
                else:
                    tit_add = '; E_core<=%.2feV' % ((ecore_max[0] - ef_Ry) * get_Ry2eV())
                if len(ecore_max) > 1:
                    [
                        axvline((i - ef_Ry) * get_Ry2eV(), color='b', ls='--')
                        for i in ecore_max[1:]
                        if abs((i - ef_Ry) * get_Ry2eV() - emin) < 20
                    ]
            if emin is not None:
                legend(loc=3, fontsize='x-small')

            title(struc.get_formula() + ', starting potential' + tit_add)

    def plot_kkr_scf(self, node, **kwargs):
        """plot outputs of a kkr_scf_wc workflow"""
        from aiida.orm import CalcJobNode, load_node
        from aiida_kkr.calculations.kkr import KkrCalculation
        from aiida_kkr.tools import find_parent_structure
        from numpy import sort
        from matplotlib.pyplot import axvline, axhline, subplot, figure, title

        # structure plot only if structure is in inputs
        if 'structure' in node.inputs:
            struc = node.inputs.structure
        else:
            struc = find_parent_structure(node.inputs.remote_data)

        try:
            ptitle = struc.get_formula()
        except:
            ptitle = ''

<<<<<<< HEAD
        strucplot = False
        if 'strucplot' in list(kwargs.keys()): strucplot = kwargs.pop('strucplot')
=======
        if 'strucplot' in list(kwargs.keys()):
            strucplot = kwargs.pop('strucplot')
>>>>>>> 69999a60
        # plot structure
        if strucplot:
            self.plot_struc(struc, **kwargs)

        # next extract information from outputs
        niter_calcs = [0]
        try:
            out_dict = node.outputs.output_kkr_scf_wc_ParameterResults.get_dict()
            neutr = out_dict['charge_neutrality_all_steps']
            rms = out_dict['convergence_values_all_steps']
            rms_goal = node.inputs.wf_parameters.get_dict().get('convergence_criterion')
        except:
            rms_goal = None
            # deal with unfinished workflow
            rms, neutr, etot, efermi = [], [], [], []
            outdict = node.get_outgoing(node_class=CalcJobNode)
            pks_calcs = sort([i.node.pk for i in outdict.all()])
            for pk in pks_calcs:
                node = load_node(pk)
                if node.process_label == u'KkrCalculation':
                    kkrcalc = node
                    rms_tmp, neutr_tmp, etot_tmp, efermi_tmp, ptitle_tmp = self.get_rms_kkrcalc(kkrcalc)
                    if len(rms_tmp) > 0:
                        niter_calcs.append(len(rms_tmp))
                        rms += rms_tmp
                        neutr += neutr_tmp

        # extract options from kwargs
        nofig = False
        if 'nofig' in list(kwargs.keys()):
            nofig = kwargs.pop('nofig')
        logscale = True
        if 'logscale' in list(kwargs.keys()):
            logscale = kwargs.pop('logscale')
        only = None
        if 'only' in list(kwargs.keys()):
            only = kwargs.pop('only')
        if 'subplot' in list(kwargs.keys()):
            subplots = kwargs.pop('subplot')
        else:
            subplots = None
        if 'label' in list(kwargs.keys()):
            label = kwargs.pop('label')
        else:
            label = None
        if 'dos_only' in list(kwargs.keys()):
            dos_only = kwargs.pop('dos_only')
        else:
            dos_only = False

        # extract rms from calculations and plot
        if len(rms) > 0 and not dos_only:
            if not nofig:
                figure()
            if subplots is not None:
                subplot(subplots[0], subplots[1], subplots[2])
            self.rmsplot(rms, neutr, True, ptitle, logscale, only, label=label)
            if only == 'rms' and rms_goal is not None:
                axhline(rms_goal, color='grey', ls='--')
            tmpsum = 1
            if not nofig and len(niter_calcs) > 1:
                for i in niter_calcs:
                    tmpsum += i
                    axvline(tmpsum - 1, color='k', ls=':')
            # maybe save as file
            save_fig_to_file(kwargs, 'plot_kkr_out_rms.png')
            did_plot = True
        else:
            did_plot = False

        # plot DOS

        # follow links until DOS data has been found
        d = None
        d_int = None
        from aiida_kkr.workflows import kkr_dos_wc
        links_dos = node.get_outgoing(node_class=kkr_dos_wc).all()
        if len(links_dos) > 0:
            dosnode = links_dos[0].node
            if 'dos_data' in dosnode.outputs:
                d = dosnode.outputs.dos_data
            if 'dos_data_interpol' in dosnode.outputs:
                d_int = dosnode.outputs.dos_data_interpol

        # extract all options that should not be passed on to plot function
        interpol, all_atoms, l_channels, sum_spins, switch_xy = True, False, True, False, False
        if 'interpol' in list(kwargs.keys()):
            interpol = kwargs.pop('interpol')
        if 'all_atoms' in list(kwargs.keys()):
            all_atoms = kwargs.pop('all_atoms')
        if 'l_channels' in list(kwargs.keys()):
            l_channels = kwargs.pop('l_channels')
        if 'sum_spins' in list(kwargs.keys()):
            sum_spins = kwargs.pop('sum_spins')
        if 'switch_xy' in list(kwargs.keys()):
            switch_xy = kwargs.pop('switch_xy')
        nofig = False
        if 'nofig' in list(kwargs.keys()):
            nofig = kwargs.pop('nofig')

        if interpol:
            d = d_int

        if d is not None:
            # do dos plot after data was extracted
            if 'ptitle' in list(kwargs.keys()):
                ptitle = kwargs.pop('ptitle')
            else:
                ptitle = 'pk= {}'.format(node.pk)
            self.dosplot(d, len(struc.sites), nofig, all_atoms, l_channels, sum_spins, switch_xy, False, **kwargs)
            title(ptitle)
            # maybe save as file
            save_fig_to_file(kwargs, 'plot_kkr_out_dos.png')

        return did_plot

    def plot_kkr_eos(self, node, **kwargs):
        """plot outputs of a kkr_eos workflow"""
        from numpy import sort, array, where
        from matplotlib.pyplot import figure, title, xlabel, legend, axvline, plot, annotate
        from aiida.orm import load_node
        from aiida_kkr.workflows.voro_start import kkr_startpot_wc
        from ase.eos import EquationOfState

        strucplot = False
        if 'strucplot' in list(kwargs.keys()):
            strucplot = kwargs.pop('strucplot')

        # plot structure
        if strucplot:
            self.plot_struc(node, **kwargs)

        # remove unused things from kwargs
        if 'label' in list(kwargs.keys()):
            label = kwargs.pop('label')
        if 'noshow' in list(kwargs.keys()):
            kwargs.pop('noshow')
        if 'only' in list(kwargs.keys()):
            kwargs.pop('only')
        if 'nofig' in list(kwargs.keys()):
            kwargs.pop('nofig')
        if 'strucplot' in list(kwargs.keys()):
            kwargs.pop('strucplot')
        silent = False
        if 'silent' in list(kwargs.keys()):
            silent = kwargs.pop('silent')
        nolegend = False
        if 'nolegend' in list(kwargs.keys()):
            nolegend = kwargs.pop('nolegend')

        # plot convergence behavior
        try:
            results = node.outputs.eos_results
        except:
            silent = True

        if not silent:
            print('results:')
            self.plot_kkr_single_node(results)

        fig_open = False
        plotted_kkr_scf = False
        plotted_kkr_start = False
        outdict = node.get_outgoing()
        for key in outdict.all():
            if key.link_label != 'CALL_CALC':
                tmpnode = key.node
                try:
                    tmplabel = tmpnode.process_label
                except:
                    tmplabel = None
                if tmplabel == u'kkr_startpot_wc':
                    self.plot_kkr_startpot(tmpnode, strucplot=False, silent=True, **kwargs)
                    plotted_kkr_start = True
                elif tmplabel == u'kkr_scf_wc':
                    # plot rms
                    did_plot = self.plot_kkr_scf(
                        tmpnode,
                        silent=True,
                        strucplot=False,
                        nofig=fig_open,
                        only='rms',
                        noshow=True,
                        label='pk={}'.format(tmpnode.pk),
                        subplot=(2, 1, 1),
                        **kwargs
                    )  # scf workflow, rms only
                    if did_plot and not fig_open:
                        fig_open = True
                    if did_plot:
                        xlabel('')  # remove overlapping x label in upper plot
                    if did_plot and not nolegend:
                        legend(loc=3, fontsize='x-small', ncol=2)
                    # plot charge neutrality
                    self.plot_kkr_scf(
                        tmpnode,
                        silent=True,
                        strucplot=False,
                        nofig=True,
                        only='neutr',
                        noshow=True,
                        label='pk={}'.format(tmpnode.pk),
                        subplot=(2, 1, 2),
                        **kwargs
                    )  # scf workflow, rms only
                    if did_plot:
                        title('')  # remove overlapping title
                    if did_plot and not nolegend:
                        legend(loc=3, fontsize='x-small', ncol=2)
                    plotted_kkr_scf = True

        if not (plotted_kkr_scf or plotted_kkr_start):
            print('found no startpot or kkrstart data to plot')

        # plot eos results
        try:
            # exctract data
            e = array(node.outputs.eos_results.get_dict().get('energies', []))
            v = array(node.outputs.eos_results.get_dict().get('volumes', []))
            fitfunc_gs = node.outputs.eos_results.get_dict().get('gs_fitfunction')
            # now fit and plot
            figure()
            try:
                eos = EquationOfState(v, e, eos=fitfunc_gs)
                v0, e0, B = eos.fit()
                eos.plot()
                axvline(v0, color='k', ls='--')
            except:
                plot(v, e, 'o')

            # add calculation pks to data points
            scalings_all = array(node.outputs.eos_results.get_dict().get('scale_factors_all'))
            scalings = node.outputs.eos_results.get_dict().get('scalings')
            names = sort([
                name for name in list(node.outputs.eos_results.get_dict().get('sub_workflow_uuids').keys())
                if 'kkr_scf' in name
            ])
            pks = array([
                load_node(node.outputs.eos_results.get_dict().get('sub_workflow_uuids')[name]).pk for name in names
            ])
            mask = []
            for i in range(len(pks)):
                s = scalings[i]
                m = where(scalings_all == s)
                pk = pks[m][0]
                ie = e[m][0]
                iv = v[m][0]
                if not nolegend:
                    annotate(s='pk={}'.format(pk), xy=(iv, ie))

            # investigate fit quality by fitting without first/last datapoint
            if len(e) > 4:

                eos = EquationOfState(v[1:-1], e[1:-1], eos=fitfunc_gs)
                v01, e01, B1 = eos.fit()

                # take out smallest data point
                eos = EquationOfState(v[1:], e[1:], eos=fitfunc_gs)
                v01, e01, B1 = eos.fit()

                print('# relative differences to full fit: V0, E0, B (without smallest volume)')
                print('{} {} {}'.format(abs(1 - v01 / v0), abs(1 - e01 / e0), abs(1 - B1 / B)))

                if len(e) > 5:
                    # also take out largest volume
                    eos = EquationOfState(v[1:-1], e[1:-1], eos=fitfunc_gs)
                    v02, e02, B2 = eos.fit()

                    print('\n# V0, E0, B (without smallest and largest volume)')
                    print('{} {} {}'.format(abs(1 - v02 / v0), abs(1 - e02 / e0), abs(1 - B2 / B)))
        except:
            pass  # do nothing if no eos data there<|MERGE_RESOLUTION|>--- conflicted
+++ resolved
@@ -1571,13 +1571,10 @@
         except:
             ptitle = ''
 
-<<<<<<< HEAD
         strucplot = False
-        if 'strucplot' in list(kwargs.keys()): strucplot = kwargs.pop('strucplot')
-=======
         if 'strucplot' in list(kwargs.keys()):
             strucplot = kwargs.pop('strucplot')
->>>>>>> 69999a60
+
         # plot structure
         if strucplot:
             self.plot_struc(struc, **kwargs)
