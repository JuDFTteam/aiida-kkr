--- conflicted
+++ resolved
@@ -7,18 +7,11 @@
 from __future__ import absolute_import
 from builtins import object, str
 from six.moves import range
-<<<<<<< HEAD
+
 __copyright__ = (u'Copyright (c), 2018, Forschungszentrum Jülich GmbH, ' 'IAS-1/PGI-1, Germany. All rights reserved.')
 __license__ = 'MIT license, see LICENSE.txt file'
-__version__ = '0.5.4'
+__version__ = '0.6.1'
 __contributors__ = ('Philipp Rüßmann')
-=======
-__copyright__ = (u"Copyright (c), 2018, Forschungszentrum Jülich GmbH, "
-                 "IAS-1/PGI-1, Germany. All rights reserved.")
-__license__ = "MIT license, see LICENSE.txt file"
-__version__ = "0.6.1"
-__contributors__ = ("Philipp Rüßmann")
->>>>>>> 35a77a65
 
 
 def _in_notebook():
@@ -36,6 +29,7 @@
         return False
     return True
 
+
 def _has_ase_notebook():
     """
     Helper function to check if ase_notebook is installed
@@ -45,6 +39,7 @@
     except ImportError:
         return False
     return True
+
 
 def _check_tk_gui(static):
     """
@@ -57,10 +52,11 @@
             window = tk.Tk()
             window.quit()
         except:
-            print("cannot open tk gui, fall back to static image")
+            print('cannot open tk gui, fall back to static image')
             static = True
 
     return static
+
 
 def save_fig_to_file(kwargs, filename0='plot_kkr_out.png'):
     """
@@ -78,23 +74,24 @@
             print('saved static plot to ', filename)
             plt.savefig(filename)
 
+
 def strucplot_ase_notebook(struc, **kwargs):
     """
     plotting function for aiida structure using ase_notebook visulaization
     """
     from ase_notebook import ViewConfig, AseView
-    
+
     # extract some setting if given as kwargs
-    repeat_uc = kwargs.get('repeat_uc', (1,1,1))
+    repeat_uc = kwargs.get('repeat_uc', (1, 1, 1))
     canvas_size = kwargs.get('canvas_size', (300, 300))
     zoom = kwargs.get('zoom', 1.0)
     atom_opacity = kwargs.get('atom_opacity', 0.95)
     static = kwargs.get('static', False)
-    rotations = kwargs.get('rotations', "-80x,-20y,-5z")
+    rotations = kwargs.get('rotations', '-80x,-20y,-5z')
 
     # check if static needs to be enforced
     static = _check_tk_gui(static)
-    
+
     # set up structure viewer from ase_notebook
     config_dict = {
         'atom_show_label': True,
@@ -122,20 +119,23 @@
     if not static and _in_notebook():
         # render view in notebook
         strucview = ase_view.make_render(
-            ase_atoms, center_in_uc=True,
-            create_gui=True, 
+            ase_atoms,
+            center_in_uc=True,
+            create_gui=True,
             repeat_uc=repeat_uc,
             use_atom_arrays=True,
-        )    
+        )
     elif _in_notebook():
         # static plot in notebook (svg)
         strucview = ase_view.make_svg(
-            ase_atoms, center_in_uc=True,
+            ase_atoms,
+            center_in_uc=True,
             repeat_uc=repeat_uc,
         )
     elif static:
         strucview = ase_view.make_svg(
-            ase_atoms, center_in_uc=True,
+            ase_atoms,
+            center_in_uc=True,
             repeat_uc=repeat_uc,
         )
         filename = kwargs.get('filename', 'plot_kkr_out_struc.svg')
@@ -144,19 +144,20 @@
     else:
         # open gui window
         ase_view.make_gui(
-            ase_atoms, center_in_uc=True,
+            ase_atoms,
+            center_in_uc=True,
             repeat_uc=repeat_uc,
         )
 
     return strucview
-        
+
 
 def plot_imp_cluster(kkrimp_calc_node, **kwargs):
     """
     Plot impurity cluster from KkrimpCalculation node
-    
+
     These kwargs can be used to control the behavior of the plotting tool:
-    
+
     kwargs = {
         static = False,               # make gui or static (svg) images
         canvas_size = (300, 300),     # size of the canvas
@@ -166,7 +167,7 @@
         show_unit_cell = True,        # show the unit cell of the host
         filename = 'plot_kkr_out_impstruc.svg' # filename used for the export of a static svg image
     }
-    
+
     """
     from aiida.orm import StructureData
     from aiida.common.constants import elements
@@ -175,7 +176,7 @@
     from aiida_kkr.tools.tools_kkrimp import create_scoef_array
     from masci_tools.io.common_functions import get_alat_from_bravais
     import numpy as np
-    
+
     imp_info = kkrimp_calc_node.inputs.impurity_info.get_dict()
     structure0, _ = VoronoiCalculation.find_parent_structure(kkrimp_calc_node.inputs.host_Greenfunction_folder)
 
@@ -183,7 +184,7 @@
     alat = get_alat_from_bravais(np.array(structure0.cell), structure0.pbc[2])
 
     # extract infos from impurity info node
-    rimp_rel = np.array(imp_info.get('Rimp_rel', [[0,0,0]]))
+    rimp_rel = np.array(imp_info.get('Rimp_rel', [[0, 0, 0]]))
     zimp = imp_info.get('Zimp')
     if not (isinstance(zimp, list) or isinstance(zimp, np.ndarray)):
         zimp = [zimp]
@@ -204,11 +205,11 @@
         dmin = 1e9
         i0 = -1
         for iimp, z in enumerate(zimp):
-            dist = np.sqrt(np.sum((rimp_rel[iimp]-pos)**2))
-            if dist<dmin:
+            dist = np.sqrt(np.sum((rimp_rel[iimp] - pos)**2))
+            if dist < dmin:
                 dmin = dist
                 i0 = iimp
-        if dmin<1e-5:
+        if dmin < 1e-5:
             ghost_map.append(False)
             imp_cls[isite, 4] = zimp[i0]
         else:
@@ -219,16 +220,14 @@
     # create auxiliary structure
     struc_aux = StructureData(cell=structure0.cell)
     for site in imp_cls:
-        struc_aux.append_atom(position=site[:3],
-                              symbols=elements[int(site[4])]['symbol']
-                             )
+        struc_aux.append_atom(position=site[:3], symbols=elements[int(site[4])]['symbol'])
 
     # extract settings from kwargs
     canvas_size = kwargs.get('canvas_size', (300, 300))
     zoom = kwargs.get('zoom', 1.0)
     atom_opacity = kwargs.get('atom_opacity', 0.95)
     static = kwargs.get('static', False)
-    rotations = kwargs.get('rotations', "-80x,-20y,-5z")
+    rotations = kwargs.get('rotations', '-80x,-20y,-5z')
     show_unit_cell = kwargs.get('show_unit_cell', True)
 
     # check if static needs to be enforced
@@ -262,7 +261,7 @@
         strucview_imp = ase_view_imp.make_render(
             ase_atoms_impcls,
             center_in_uc=True,
-            create_gui=True, 
+            create_gui=True,
             use_atom_arrays=True,
         )
     elif _in_notebook():
@@ -284,9 +283,8 @@
             center_in_uc=True,
             use_atom_arrays=True,
         )
-        
+
     return strucview_imp
-
 
 
 class plot_kkr(object):
@@ -350,17 +348,12 @@
                 print('\n==================================================================')
                 print('Group of nodes: {}\n'.format(groupname))
                 # some settings for groups
-<<<<<<< HEAD
                 if 'noshow' in list(kwargs.keys()):
                     _ = kwargs.pop('noshow')  # this is now removed from kwargs
                 if 'only' in list(kwargs.keys()):
                     _ = kwargs.pop('only')  # this is now removed from kwargs
-
-=======
-                if 'noshow' in list(kwargs.keys()): _ = kwargs.pop('noshow') # this is now removed from kwargs
-                if 'only' in list(kwargs.keys()): _ = kwargs.pop('only') # this is now removed from kwargs
-                if 'nofig' in list(kwargs.keys()): _ = kwargs.pop('nofig')# To revoke the 'nofig' kwarg from the list
->>>>>>> 35a77a65
+                if 'nofig' in list(kwargs.keys()):
+                    _ = kwargs.pop('nofig')  # To revoke the 'nofig' kwarg from the list
                 # now plot groups one after the other
                 self.plot_group(groupname, node_groups, noshow=True, nofig=True, **kwargs)
 
@@ -369,12 +362,8 @@
         elif nodes is not None:
             self.plot_kkr_single_node(nodes, **kwargs)
 
-<<<<<<< HEAD
-            if self.classify_and_plot_node(nodes, return_name_only=True) == 'struc':
-=======
             display = kwargs.get('display', True)
-            if display and self.sview is not None: #self.classify_and_plot_node(nodes, return_name_only=True)=='struc':
->>>>>>> 35a77a65
+            if display and self.sview is not None:  #self.classify_and_plot_node(nodes, return_name_only=True)=='struc':
                 from IPython.display import display
                 display(self.sview)
 
@@ -488,7 +477,8 @@
                 return 'dos'
             self.plot_kkr_dos(node, **kwargs)
         elif node.process_label == u'kkr_bs_wc':
-            if return_name_only: return 'bs'
+            if return_name_only:
+                return 'bs'
             self.plot_kkr_bs(node, **kwargs)
         elif node.process_label == u'kkr_startpot_wc':
             if return_name_only:
@@ -627,40 +617,26 @@
                     print('removing atom', site)
             stmp.set_pbc(structure.pbc)
             structure = stmp
-<<<<<<< HEAD
-        # now construct ase object and use ase's viewer
-        ase_atoms = structure.get_ase()
-        if 'silent' in kwargs:
-            silent = kwargs.pop('silent')
-        # remove things that are not understood bt ase's view
-        print(kwargs)
-        for key in [
-            'nofig', 'interpol', 'all_atoms', 'l_channels', 'sum_spins', 'logscale', 'switch_xy', 'iatom', 'label'
-        ]:
-            if key in kwargs:
-                _ = kwargs.pop(key)
-        print("plotting structure using ase's `view` with kwargs={}".format(kwargs))
-        self.sview = view(ase_atoms, **kwargs)
-=======
-            
+
         if _has_ase_notebook() and 'viewer' not in kwargs:
             # by default use ase_notebook if it is available
             self.sview = strucplot_ase_notebook(structure, **kwargs)
         else:
             # use ase's view function instead
-        
+
             # now construct ase object and use ase's viewer
             ase_atoms = structure.get_ase()
             if 'silent' in kwargs:
                 silent = kwargs.pop('silent')
             # remove things that are not understood bt ase's view
-            for key in ['nofig', 'interpol', 'all_atoms', 'l_channels',
-                        'sum_spins', 'logscale', 'switch_xy', 'iatom', 'label']:
-                if key in kwargs: _ = kwargs.pop(key)
+            for key in [
+                'nofig', 'interpol', 'all_atoms', 'l_channels', 'sum_spins', 'logscale', 'switch_xy', 'iatom', 'label'
+            ]:
+                if key in kwargs:
+                    _ = kwargs.pop(key)
             print("plotting structure using ase's `view` with kwargs={}".format(kwargs))
-            
+
             self.sview = view(ase_atoms, **kwargs)
->>>>>>> 35a77a65
 
     def dosplot(self, d, natoms, nofig, all_atoms, l_channels, sum_spins, switch_xy, switch_sign_spin2, **kwargs):
         """plot dos from xydata node"""
@@ -1058,20 +1034,11 @@
                             )
                             # add plot labels
                             try:
-<<<<<<< HEAD
-                                ilbl = node.inputs.kpoints.get_attr('label_numbers')
-                                slbl = node.inputs.kpoints.get_attr('labels')
-                                ilbl = array(ilbl)
-                                slbl = array(slbl)
-                                m_overlap = where(abs(ilbl[1:] - ilbl[:-1]) == 1)
-                                if len(m_overlap[0]) > 0:
-=======
                                 labels = node.inputs.kpoints.labels
                                 ilbl = array([int(i[0]) for i in labels])
                                 slbl = array([i[1] for i in labels])
-                                m_overlap = where(abs(ilbl[1:]-ilbl[:-1])==1)
-                                if len(m_overlap[0])>0:
->>>>>>> 35a77a65
+                                m_overlap = where(abs(ilbl[1:] - ilbl[:-1]) == 1)
+                                if len(m_overlap[0]) > 0:
                                     for i in m_overlap[0]:
                                         slbl[i + 1] = '\n' + slbl[i + 1]
                                 xticks(ilbl, slbl)
@@ -1088,13 +1055,9 @@
                                 text=True
                             )
                             ef = float(ef.split('=')[2].split()[0])
-<<<<<<< HEAD
                             FSqdos2D(f.name.replace('qvec.dat', ''), logscale=logscale, ef=ef, **kwargs)
-=======
-                            FSqdos2D(f.name.replace('qvec.dat',''), logscale=logscale, ef=ef, **kwargs)
                             # maybe save as file
                             save_fig_to_file(kwargs, 'plot_kkr_out_FS.png')
->>>>>>> 35a77a65
 
             # dos only if qdos was not plotted already
             if has_dos and not has_qdos:
@@ -1123,7 +1086,7 @@
     def plot_kkrimp_calc(self, node, return_rms=False, return_stot=False, plot_rms=True, **kwargs):
         """plot things from a kkrimp Calculation node"""
         import numpy as np
-        
+
         # plot impurity cluster
         if kwargs.get('strucplot', True):
             if _has_ase_notebook():
@@ -1149,15 +1112,9 @@
             if nspin > 1:
                 try:
                     nat = out_para_dict['number_of_atoms_in_unit_cell']
-<<<<<<< HEAD
-                    s = array(out_para_dict['convergence_group']['spin_moment_per_atom_all_iterations'], dtype=float)
-                    ss = sqrt(sum(s**2, axis=1)).reshape(-1, nat)
-                    stot = sum(ss, axis=1)
-=======
                     s = np.array(out_para_dict['convergence_group']['total_spin_moment_all_iterations'][1], dtype=float)
-                    ss = np.sqrt(np.sum(s**2, axis=1)).reshape(-1,nat)
+                    ss = np.sqrt(np.sum(s**2, axis=1)).reshape(-1, nat)
                     stot = np.sum(ss, axis=1)
->>>>>>> 35a77a65
                 except:
                     stot = None
             else:
@@ -1191,7 +1148,7 @@
         # call imp_sub plotting from here
         from aiida_kkr.workflows import kkr_imp_sub_wc
         sub_wf = [i.node for i in node.get_outgoing(node_class=kkr_imp_sub_wc).all()]
-        if len(sub_wf)>0:
+        if len(sub_wf) > 0:
             self.plot_kkrimp_sub_wc(sub_wf[0], **kwargs)
 
     def plot_kkrimp_sub_wc(self, node, **kwargs):
@@ -1199,9 +1156,9 @@
         from aiida_kkr.calculations import KkrimpCalculation
 
         impcalcs = [i.node for i in node.get_outgoing(node_class=KkrimpCalculation).all()]
-        
+
         # plot impurity cluster
-        if len(impcalcs)>0 and kwargs.get('strucplot', True):
+        if len(impcalcs) > 0 and kwargs.get('strucplot', True):
             if _has_ase_notebook():
                 self.sview = plot_imp_cluster(impcalcs[0], **kwargs)
             else:
@@ -1226,7 +1183,6 @@
                 else:
                     rms_goal = rms_goal_tmp
             stot_all.append(stot_tmp)
-
 
         if 'ptitle' in list(kwargs.keys()):
             ptitle = kwargs.pop('ptitle')
@@ -1300,16 +1256,10 @@
                 tmpsum = 1
                 if not nofig and len(niter_calcs) > 1:
                     for i in niter_calcs:
-<<<<<<< HEAD
                         tmpsum += i
                         axvline(tmpsum - 1, color='k', ls=':')
-=======
-                        tmpsum+=i
-                        axvline(tmpsum-1, color='k', ls=':')
                 # maybe save as file
                 save_fig_to_file(kwargs, 'plot_kkr_out_rms.png')
-
->>>>>>> 35a77a65
 
     def plot_kkrimp_dos_wc(self, node, **kwargs):
         """plot things from a kkrimp_dos workflow node"""
@@ -1322,7 +1272,9 @@
         from matplotlib.pyplot import show, figure, title, xticks, xlabel, axvline
 
         interpol, all_atoms, l_channels, sum_spins, switch_xy = True, False, True, False, False
-<<<<<<< HEAD
+        ptitle = None
+        if 'ptitle' in list(kwargs.keys()):
+            ptitle = kwargs.pop('ptitle')
         if 'interpol' in list(kwargs.keys()):
             interpol = kwargs.pop('interpol')
         if 'all_atoms' in list(kwargs.keys()):
@@ -1336,8 +1288,6 @@
         nofig = False
         if 'nofig' in list(kwargs.keys()):
             nofig = kwargs.pop('nofig')
-        if 'strucplot' in list(kwargs.keys()):
-            strucplot = kwargs.pop('strucplot')
         if 'silent' in list(kwargs.keys()):
             silent = kwargs.pop('silent')
         if 'switch_sign_spin2' in list(kwargs.keys()):
@@ -1348,22 +1298,6 @@
             yscale = kwargs.pop('yscale')
         else:
             yscale = -1
-=======
-        ptitle = None
-        if 'ptitle' in list(kwargs.keys()): ptitle = kwargs.pop('ptitle')
-        if 'interpol' in list(kwargs.keys()): interpol = kwargs.pop('interpol')
-        if 'all_atoms' in list(kwargs.keys()): all_atoms = kwargs.pop('all_atoms')
-        if 'l_channels' in list(kwargs.keys()): l_channels = kwargs.pop('l_channels')
-        if 'sum_spins' in list(kwargs.keys()): sum_spins = kwargs.pop('sum_spins')
-        if 'switch_xy' in list(kwargs.keys()): switch_xy = kwargs.pop('switch_xy')
-        nofig = False
-        if 'nofig' in list(kwargs.keys()): nofig = kwargs.pop('nofig')
-        if 'silent' in list(kwargs.keys()): silent = kwargs.pop('silent')
-        if 'switch_sign_spin2' in list(kwargs.keys()): switch_sign_spin2 = kwargs.pop('switch_sign_spin2')
-        else: switch_sign_spin2 = True
-        if 'yscale' in list(kwargs.keys()): yscale = kwargs.pop('yscale')
-        else: yscale = -1
->>>>>>> 35a77a65
 
         has_dos = False
         if interpol and 'dos_data_interpol' in node.outputs:
@@ -1374,8 +1308,16 @@
             has_dos = True
 
         if has_dos:
-<<<<<<< HEAD
             calcnode = [i for i in node.called_descendants if i.process_label == 'KkrimpCalculation'][0]
+
+            # plot impurity cluster
+            if kwargs.get('strucplot', True):
+                self.sview = plot_imp_cluster(calcnode, **kwargs)
+            # remove plotting-exclusive keys from kwargs
+            for k in ['static', 'canvas_size', 'zoom', 'atom_opacity', 'rotations', 'show_unit_cell', 'strucplot']:
+                if k in kwargs:
+                    kwargs.pop(k)
+
             if calcnode.is_finished_ok:
                 natoms = len(calcnode.outputs.output_parameters.get_dict().get('charge_core_states_per_atom'))
                 self.dosplot(
@@ -1390,28 +1332,12 @@
                     yscale=yscale,
                     **kwargs
                 )
-                title('pk= {}'.format(node.pk))
-=======
-            calcnode = [i for i in node.called_descendants if i.process_label=='KkrimpCalculation'][0]
-            
-            # plot impurity cluster
-            if kwargs.get('strucplot', True):
-                self.sview = plot_imp_cluster(calcnode, **kwargs)
-            # remove plotting-exclusive keys from kwargs
-            for k in ['static', 'canvas_size', 'zoom', 'atom_opacity', 'rotations', 'show_unit_cell', 'strucplot']:
-                if k in kwargs:
-                    kwargs.pop(k)
-            
-            if calcnode.is_finished_ok:
-                natoms = len(calcnode.outputs.output_parameters.get_dict().get('charge_core_states_per_atom'))
-                self.dosplot(d, natoms, nofig, all_atoms, l_channels, sum_spins, switch_xy, switch_sign_spin2, yscale=yscale, **kwargs)
                 if ptitle is None:
                     title('pk= {}'.format(node.pk))
                 else:
                     title(ptitle)
                 # maybe save as file
                 save_fig_to_file(kwargs, 'plot_kkr_out_dos.png')
->>>>>>> 35a77a65
 
     ### workflows ###
 
@@ -1459,7 +1385,6 @@
             # maybe save as file
             save_fig_to_file(kwargs, 'plot_kkr_out_dos.png')
 
-
     def plot_kkr_bs(self, node, **kwargs):
         import matplotlib.pyplot as plt
         import numpy as np
@@ -1469,34 +1394,33 @@
             Kpts = node.outputs.BS_Data.get_array('Kpts')
             k_label = node.outputs.BS_Data.extras['k-labels']
 
-            ixlbl =  [int(i) for i in k_label.keys()]
-            sxlbl =  [i for i in k_label.values()]
+            ixlbl = [int(i) for i in k_label.keys()]
+            sxlbl = [i for i in k_label.values()]
             j = 0
             for i in ixlbl[:-1]:
-                if (ixlbl[j+1] - i) < 2:
-                    sxlbl[j+1]  = str(sxlbl[j]) + '|' + str(sxlbl[j+1])
+                if (ixlbl[j + 1] - i) < 2:
+                    sxlbl[j + 1] = str(sxlbl[j]) + '|' + str(sxlbl[j + 1])
                     sxlbl[j] = ''
                 j += 1
 
-            y,x = np.mgrid[slice(0,len(eng)+1,1),
-                   slice(0,len(Kpts[:,0])+1,1)]
-            
-            eng_extend = np.ones(len(eng[:])+1)
-            
+            y, x = np.mgrid[slice(0, len(eng) + 1, 1), slice(0, len(Kpts[:, 0]) + 1, 1)]
+
+            eng_extend = np.ones(len(eng[:]) + 1)
+
             eng = eng[::-1]
             eng_extend[:-1] = np.sort(eng)
             eng_extend[-1] = eng_extend[-2]
-            
+
             y = np.array(y, float)
-            for i in range(len(x[0,:])):
-                y[:,i]=eng_extend       
-           
+            for i in range(len(x[0, :])):
+                y[:, i] = eng_extend
+
             nofig = kwargs.get('nofig', False)
             if not nofig:
-                fig = plt.figure(figsize = (5,5))
-            plt.pcolormesh(x,y, np.log(abs(BSF.T)), cmap=plt.cm.viridis, edgecolor='face',rasterized= True)
-            plt.ylabel("E-E_F (eV)")
-            plt.xlabel("")
+                fig = plt.figure(figsize=(5, 5))
+            plt.pcolormesh(x, y, np.log(abs(BSF.T)), cmap=plt.cm.viridis, edgecolor='face', rasterized=True)
+            plt.ylabel('E-E_F (eV)')
+            plt.xlabel('')
 
             # contol limits of the color scale
             clim = kwargs.get('clim', None)
@@ -1505,19 +1429,18 @@
             else:
                 # fix lower bound
                 plt.clim(-6)
-            
+
             show_cbar = kwargs.get('show_cbar', True)
             if show_cbar:
                 plt.colorbar()
-            
+
             plt.title('band structure from kkr_bs_wc (pk= {})'.format(node.pk))
-            
-            plt.xticks(ixlbl,sxlbl)
-            plt.axhline(0 ,color='red', ls=':', lw=2)
+
+            plt.xticks(ixlbl, sxlbl)
+            plt.axhline(0, color='red', ls=':', lw=2)
 
             # maybe save as file
             save_fig_to_file(kwargs, 'plot_kkr_out_bs.png')
-
 
     def plot_kkr_startpot(self, node, **kwargs):
         """plot output of kkr_startpot_wc workflow"""
@@ -1709,15 +1632,10 @@
             tmpsum = 1
             if not nofig and len(niter_calcs) > 1:
                 for i in niter_calcs:
-<<<<<<< HEAD
                     tmpsum += i
                     axvline(tmpsum - 1, color='k', ls=':')
-=======
-                    tmpsum+=i
-                    axvline(tmpsum-1, color='k', ls=':')
             # maybe save as file
             save_fig_to_file(kwargs, 'plot_kkr_out_rms.png')
->>>>>>> 35a77a65
             did_plot = True
         else:
             did_plot = False
