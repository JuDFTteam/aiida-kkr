# -*- coding: utf-8 -*-
"""
contains plot_kkr class for node visualization
"""
from __future__ import print_function
from __future__ import division
from __future__ import absolute_import
import numpy as np
import matplotlib.pyplot as plt
from builtins import object, str
from six.moves import range
<<<<<<< HEAD
__copyright__ = (u"Copyright (c), 2018, Forschungszentrum Jülich GmbH, "
                 "IAS-1/PGI-1, Germany. All rights reserved.")
__license__ = "MIT license, see LICENSE.txt file"
__version__ = "0.6.2"
__contributors__ = ("Philipp Rüßmann")
=======

__copyright__ = (u'Copyright (c), 2018, Forschungszentrum Jülich GmbH, ' 'IAS-1/PGI-1, Germany. All rights reserved.')
__license__ = 'MIT license, see LICENSE.txt file'
__version__ = '0.6.1'
__contributors__ = ('Philipp Rüßmann')
>>>>>>> 69999a60


def remove_empty_atoms(show_empty_atoms, structure, silent=False):
    # check if empty sphere need to be removed for plotting (ase structgure cannot be constructed for alloys or vacancies)
    #print('in remove empty atoms:', structure.has_vacancies, ('X' in [i.kind_name for i in structure.sites]) )
    if structure.has_vacancies or ('X' in [i.kind_name for i in structure.sites]):
        #print("structure has vacancies, need to remove empty sites for plotting")
        from aiida.orm import StructureData
        stmp = StructureData(cell=structure.cell)
        for site in structure.sites:
            k = structure.get_kind(site.kind_name)
            pos = site.position
            if not (k.has_vacancies or 'X' in site.kind_name):
                stmp.append_atom(position=pos, symbols=k.symbol)
            elif show_empty_atoms:
                stmp.append_atom(position=pos, symbols='X')
            elif not silent:
                print("removing atom", site)
        stmp.set_pbc(structure.pbc)
        structure = stmp
    return structure


def _in_notebook():
    """
    Helper function to check if code is executed from within a jupyter notebook
    this is used to change to a different default visualization
    """
    try:
        from IPython import get_ipython
        if get_ipython() is None:
            return False
        if 'IPKernelApp' not in get_ipython().config:  # pragma: no cover
            return False
    except ImportError:
        return False
    return True


def _has_ase_notebook():
    """
    Helper function to check if ase_notebook is installed
    """
    try:
        import ase_notebook
    except ImportError:
        return False
    return True


def _check_tk_gui(static):
    """
    check if tk gui can be openen, otherwise reset static to False
    this is only needed if we are not inside a notebook
    """
    if not _in_notebook() and not static:
        try:
            import tkinter as tk
            window = tk.Tk()
            window.quit()
        except:
            print('cannot open tk gui, fall back to static image')
            static = True

    return static


def save_fig_to_file(kwargs, filename0='plot_kkr_out.png'):
    """
    save the figure as a png file
    look for filename and static in kwargs
    save only if static is True after _check_tk_gui check to make it work in the command line script
    """
    import matplotlib.pyplot as plt
    if not _in_notebook():
        # check if static needs to be enforced
        static = kwargs.get('static', False)
        static = _check_tk_gui(static)
        if static:
            filename = kwargs.get('filename', filename0)
            print('saved static plot to ', filename)
            plt.savefig(filename)


def strucplot_ase_notebook(struc, **kwargs):
    """
    plotting function for aiida structure using ase_notebook visulaization
    """
    from ase_notebook import ViewConfig, AseView

    # extract some setting if given as kwargs
    repeat_uc = kwargs.get('repeat_uc', (1, 1, 1))
    canvas_size = kwargs.get('canvas_size', (300, 300))
    zoom = kwargs.get('zoom', 1.0)
    atom_opacity = kwargs.get('atom_opacity', 0.95)
    static = kwargs.get('static', False)
<<<<<<< HEAD
    rotations = kwargs.get('rotations', "-80x,-20y,-5z")
    
    if 'show_empty_atoms' in kwargs:
        show_empty_atoms = kwargs.pop('show_empty_atoms')
    else:
        show_empty_atoms = False
    struc = remove_empty_atoms(show_empty_atoms, struc, kwargs.get('silent', False))
=======
    rotations = kwargs.get('rotations', '-80x,-20y,-5z')
>>>>>>> 69999a60

    # check if static needs to be enforced
    static = _check_tk_gui(static)

    # set up structure viewer from ase_notebook
    config_dict = {
        'atom_show_label': True,
        'rotations': rotations,
        'show_uc_repeats': True,
        'show_bonds': False,
        'show_unit_cell': True,
        'canvas_size': canvas_size,
        'zoom': zoom,
        'show_axes': True,
        'canvas_background_opacity': 1.00,
        'canvas_color_background': 'white',
        'axes_length': 30,
        'atom_opacity': atom_opacity
    }

    config = ViewConfig(**config_dict)
    ase_view = AseView(config)

    # create ase atoms object from structure
    ase_atoms = struc.get_ase()

    # now create plot
    strucview = None
    if not static and _in_notebook():
        # render view in notebook
        strucview = ase_view.make_render(
            ase_atoms,
            center_in_uc=True,
            create_gui=True,
            repeat_uc=repeat_uc,
            use_atom_arrays=True,
        )
    elif _in_notebook():
        # static plot in notebook (svg)
        strucview = ase_view.make_svg(
            ase_atoms,
            center_in_uc=True,
            repeat_uc=repeat_uc,
        )
    elif static:
        strucview = ase_view.make_svg(
            ase_atoms,
            center_in_uc=True,
            repeat_uc=repeat_uc,
        )
        filename = kwargs.get('filename', 'plot_kkr_out_struc.svg')
        print('saved static plot in svg format to ', filename)
        strucview.saveas(filename)
    else:
        # open gui window
        ase_view.make_gui(
            ase_atoms,
            center_in_uc=True,
            repeat_uc=repeat_uc,
        )

    return strucview


def plot_imp_cluster(kkrimp_calc_node, **kwargs):
    """
    Plot impurity cluster from KkrimpCalculation node

    These kwargs can be used to control the behavior of the plotting tool:

    kwargs = {
        static = False,               # make gui or static (svg) images
        canvas_size = (300, 300),     # size of the canvas
        zoom = 1.0,                   # zoom, set to >1 (<1) to zoom in (out)
        atom_opacity = 0.95,          # set opacity level of the atoms, useful for overlapping atoms
        rotations = "-80x,-20y,-5z",  # rotation in degrees around x,y,z axes
        show_unit_cell = True,        # show the unit cell of the host
        filename = 'plot_kkr_out_impstruc.svg' # filename used for the export of a static svg image
    }

    """
    from aiida.orm import StructureData
    from aiida.common.constants import elements
    from ase_notebook import ViewConfig, AseView
    from aiida_kkr.calculations import VoronoiCalculation
    from aiida_kkr.tools.tools_kkrimp import create_scoef_array
    from masci_tools.io.common_functions import get_alat_from_bravais
    import numpy as np

    imp_info = kkrimp_calc_node.inputs.impurity_info.get_dict()
    structure0, _ = VoronoiCalculation.find_parent_structure(kkrimp_calc_node.inputs.host_Greenfunction_folder)

    # needed to transform from internal to Angstroem units
    alat = get_alat_from_bravais(np.array(structure0.cell), structure0.pbc[2])

    # extract infos from impurity info node
    rimp_rel = np.array(imp_info.get('Rimp_rel', [[0, 0, 0]]))
    zimp = imp_info.get('Zimp')
    if not (isinstance(zimp, list) or isinstance(zimp, np.ndarray)):
        zimp = [zimp]
    if 'Rimp_rel' in imp_info and 'imp_cls' in imp_info:
        imp_cls = np.array(imp_info['imp_cls'])
    else:
        ilayer = imp_info.get('ilayer_center', 0)
        radius = imp_info['Rcut']
        h = imp_info.get('hcut', -1.)
        vector = imp_info.get('cylinder_orient', [0., 0., 1.])
        i = imp_info.get('ilayer_center', 0)
        imp_cls = np.array(create_scoef_array(structure0, radius, h, vector, i))

    # adapt imp_cls from zimp+rimp_rel and find ghost atoms
    ghost_map = []
    for isite, site in enumerate(imp_cls):
        pos = site[:3]
        dmin = 1e9
        i0 = -1
        for iimp, z in enumerate(zimp):
            dist = np.sqrt(np.sum((rimp_rel[iimp] - pos)**2))
            if dist < dmin:
                dmin = dist
                i0 = iimp
        if dmin < 1e-5:
            ghost_map.append(False)
            imp_cls[isite, 4] = zimp[i0]
        else:
            ghost_map.append(True)
        # position to convert to Ang. units
        imp_cls[isite, :3] *= alat
    ghost_map = np.array(ghost_map)
    # create auxiliary structure
    struc_aux = StructureData(cell=structure0.cell)
    for site in imp_cls:
        struc_aux.append_atom(position=site[:3], symbols=elements[int(site[4])]['symbol'])

    # extract settings from kwargs
    canvas_size = kwargs.get('canvas_size', (300, 300))
    zoom = kwargs.get('zoom', 1.0)
    atom_opacity = kwargs.get('atom_opacity', 0.95)
    static = kwargs.get('static', False)
    rotations = kwargs.get('rotations', '-80x,-20y,-5z')
    show_unit_cell = kwargs.get('show_unit_cell', True)

    # check if static needs to be enforced
    static = _check_tk_gui(static)

    # set up structure viewer from ase_notebook
    config_dict = {
        'atom_show_label': True,
        'rotations': rotations,
        'show_uc_repeats': True,
        'show_bonds': False,
        'show_unit_cell': show_unit_cell,
        'canvas_size': canvas_size,
        'zoom': zoom,
        'show_axes': True,
        'canvas_background_opacity': 0.00,
        'canvas_color_background': 'white',
        'axes_length': 30,
        'atom_opacity': atom_opacity
    }
    config = ViewConfig(**config_dict)
    ase_view_imp = AseView(config)

    # create ase atoms object from auxiliary structure with ghost atoms mapping
    ase_atoms_impcls = struc_aux.get_ase()
    ase_atoms_impcls.set_array('ghost', ghost_map)

    # create plot
    strucview_imp = None
    if not static and _in_notebook():
        strucview_imp = ase_view_imp.make_render(
            ase_atoms_impcls,
            center_in_uc=True,
            create_gui=True,
            use_atom_arrays=True,
        )
    elif _in_notebook():
        strucview_imp = ase_view_imp.make_svg(
            ase_atoms_impcls,
            center_in_uc=True,
        )
    elif static:
        strucview_imp = ase_view_imp.make_svg(
            ase_atoms_impcls,
            center_in_uc=True,
        )
        filename = kwargs.get('filename', 'plot_kkr_out_impstruc.svg')
        print('saved static plot in svg format to ', filename)
        strucview_imp.saveas(filename)
    else:
        ase_view_imp.make_gui(
            ase_atoms_impcls,
            center_in_uc=True,
            use_atom_arrays=True,
        )

    return strucview_imp


class plot_kkr(object):
    """
    Class grouping all functionality to plot typical nodes (calculations, workflows, ...) of the aiida-kkr plugin.

    :param nodes: node identifier which is to be visualized

    optional arguments:

    :param silent: print information about input node including inputs and outputs (default: False)
    :type silent: bool
    :param strucplot: plot structure using ase’s view function (default: False)
    :type strucplot: bool
    :param interpol: use interpolated data for DOS plots (default: True)
    :type interpol: bool
    :param all_atoms: plot all atoms in DOS plots (default: False, i.e. plot total DOS only)
    :type all_atoms: bool
    :param l_channels: plot l-channels in addition to total DOS (default: True, i.e. plot all l-channels)
    :type l_channels: bool
    :param sum_spins: sum up both spin channels or plot both? (default: False, i.e. plot both spin channels)
    :type sum_spins: bool
    :param logscale: plot rms and charge neutrality curves on a log-scale (default: True)
    :type locscale: bool
    :param switch_xy:  (default: False)
    :type switch_xy: bool
    :param iatom: list of atom indices which are supposed to be plotted (default: [], i.e. show all atoms)
    :type iatom: list

    additional keyword arguments are passed onto the plotting function which allows, for example,
    to change the markers used in a DOS plot to crosses via `marker='x'`

    :usage: plot_kkr(nodes, **kwargs)

    where nodes is a node identifier (the node itself, it's pk or uuid) or a list of node identifiers.

    :note:
        If nodes is a list of nodes then the plots are grouped together if possible.
    """

    def __init__(self, nodes=None, **kwargs):

        # load database if not done already
        from aiida import load_profile
        load_profile()

        self.sview = None

        groupmode = False
        if type(nodes) == list:
            if len(nodes) > 1:
                groupmode = True
            else:
                nodes = nodes[0]

        if groupmode:
            from matplotlib.pyplot import show

            node_groups = self.group_nodes(nodes)
            for groupname in list(node_groups.keys()):
                print('\n==================================================================')
                print('Group of nodes: {}\n'.format(groupname))
                # some settings for groups
                if 'noshow' in list(kwargs.keys()):
                    _ = kwargs.pop('noshow')  # this is now removed from kwargs
                if 'only' in list(kwargs.keys()):
                    _ = kwargs.pop('only')  # this is now removed from kwargs
                if 'nofig' in list(kwargs.keys()):
                    _ = kwargs.pop('nofig')  # To revoke the 'nofig' kwarg from the list
                # now plot groups one after the other
                self.plot_group(groupname, node_groups, noshow=True, nofig=True, **kwargs)

            # finally show all plots
            show()
        elif nodes is not None:
            self.plot_kkr_single_node(nodes, **kwargs)

            display = kwargs.get('display', True)
            if display and self.sview is not None:  #self.classify_and_plot_node(nodes, return_name_only=True)=='struc':
                from IPython.display import display
                display(self.sview)

    ### main wrapper functions ###
    def group_nodes(self, nodes):
        """Go through list of nodes and group them together."""
        groups_dict = {}

        for node in nodes:
            node = get_node(node)
            nodeclass = self.classify_and_plot_node(node, return_name_only=True)
            if nodeclass not in list(groups_dict.keys()):
                groups_dict[nodeclass] = []
            groups_dict[nodeclass].append(node)

        return groups_dict

    def plot_group(self, groupname, nodesgroups, **kwargs):
        """Visualize all nodes of one group."""
        from matplotlib.pyplot import figure, subplot, title, xlabel, legend, title
        nodeslist = nodesgroups[groupname]
        # take out label from kwargs since it is overwritten
        if 'label' in list(kwargs.keys()):
            label = kwargs.pop('label')
        nolegend = False
        if 'nolegend' in list(kwargs.keys()):
            nolegend = kwargs.pop('nolegend')
        # open a single new figure for each plot here
        if groupname in ['kkr', 'scf']:
            figure()
        for node in nodeslist:
            node = get_node(node)
            print(groupname)
            # open new figure for each plot in these groups
            if groupname in ['eos', 'dos', 'startpot']:
                figure()
            if groupname in ['kkr', 'scf']:
                subplot(2, 1, 1)
                self.plot_kkr_single_node(node, only='rms', label='pk= {}'.format(node.pk), **kwargs)
                xlabel('')  # remove overlapping x label in upper plot
                if not nolegend:
                    legend(fontsize='x-small')
                title('')
                subplot(2, 1, 2)
                self.plot_kkr_single_node(node, only='neutr', label='pk= {}'.format(node.pk), **kwargs)
                title('')  # remove duplicated plot title of lower plot
                if not nolegend:
                    legend(fontsize='x-small')
            else:
                self.plot_kkr_single_node(node, **kwargs)
            print('\n------------------------------------------------------------------\n')

    def plot_kkr_single_node(self, node, **kwargs):
        """ TODO docstring"""

        # determine if some output is printed to stdout
        silent = False
        if 'silent' in list(kwargs.keys()):
            silent = kwargs.pop('silent')  # this is now removed from kwargs
        noshow = False
        if 'noshow' in list(kwargs.keys()):
            noshow = kwargs.pop('noshow')  # this is now removed from kwargs

        node = get_node(node)

        # print input and output nodes
        if not silent:
            self.print_clean_inouts(node)

        # classify node and call plotting function
        self.classify_and_plot_node(node, silent=silent, **kwargs)

        if not noshow:
            from matplotlib.pyplot import show
            show()

    def classify_and_plot_node(self, node, return_name_only=False, **kwargs):
        """Find class of the node and call plotting function."""
        # import things
        from pprint import pprint
        from aiida.plugins import DataFactory
        from aiida.orm import CalculationNode

        node = get_node(node)

        # basic aiida nodes
        if isinstance(node, DataFactory('structure')):
            if return_name_only:
                return 'struc'
            self.plot_struc(node, **kwargs)
        elif isinstance(node, DataFactory('dict')):
            if return_name_only:
                return 'para'
            print('node dict:')
            pprint(node.get_dict())
        elif isinstance(node, DataFactory('remote')):
            if return_name_only:
                return 'remote'
            print('computer name:', node.get_computer_name())
            print('remote path:', node.get_remote_path())
        elif isinstance(node, DataFactory('folder')):
            if return_name_only:
                return 'folder'
            print('abs path:')
            pprint(node.get_abs_path())
            print('folder content:')
            pprint(node.get_folder_list())
        # workflows
        elif node.process_label == u'kkr_dos_wc':
            if return_name_only:
                return 'dos'
            self.plot_kkr_dos(node, **kwargs)
        elif node.process_label == u'kkr_bs_wc':
            if return_name_only:
                return 'bs'
            self.plot_kkr_bs(node, **kwargs)
        elif node.process_label == u'kkr_startpot_wc':
            if return_name_only:
                return 'startpot'
            self.plot_kkr_startpot(node, **kwargs)
        elif node.process_label == u'kkr_scf_wc':
            if return_name_only:
                return 'scf'
            self.plot_kkr_scf(node, **kwargs)
        elif node.process_label == u'kkr_eos_wc':
            if return_name_only:
                return 'eos'
            self.plot_kkr_eos(node, **kwargs)
        elif node.process_label == u'kkr_imp_dos_wc':
            if return_name_only:
                return 'impdos'
            self.plot_kkrimp_dos_wc(node, **kwargs)
        elif node.process_label == u'kkr_imp_wc':
            if return_name_only:
                return 'imp'
            self.plot_kkrimp_wc(node, **kwargs)
        elif node.process_label == u'kkr_imp_sub_wc':
            if return_name_only:
                return 'impsub'
            self.plot_kkrimp_sub_wc(node, **kwargs)
        # calculations
        elif node.process_type == u'aiida.calculations:kkr.kkr':
            if return_name_only:
                return 'kkr'
            self.plot_kkr_calc(node, **kwargs)
        elif node.process_type == u'aiida.calculations:kkr.voro':
            if return_name_only:
                return 'voro'
            self.plot_voro_calc(node, **kwargs)
        elif node.process_type == u'aiida.calculations:kkr.kkrimp':
            if return_name_only:
                return 'kkrimp'
            self.plot_kkrimp_calc(node, **kwargs)
        elif node.process_type == 'aiida_kkr.workflows._combine_imps.combine_imps_wc':
            if return_name_only:
                return 'combine_imps'
            # extract kkr_imp_sub and plot it
            self.plot_kkrimp_wc(node, **kwargs)
        else:
            raise TypeError(
                'input node neither a `Calculation` nor a `WorkChainNode` (i.e. workflow): {} {}'.format(
                    type(node), node
                )
            )

    ### helper functions (structure plot, rms plot, dos plot, data extraction ...) ###

<<<<<<< HEAD
=======
    def get_node(self, node):
        """Get node from pk or uuid"""
        from aiida.orm import load_node, Node
        # load node if pk or uuid is given
        if type(node) == int:
            node = load_node(node)
        elif type(node) == type(''):
            node = load_node(node)
        elif isinstance(node, Node):
            pass
        else:
            raise TypeError(
                "input node should either be the nodes pk (int), it's uuid (str) or the node itself (aiida.orm.Node). Got type(node)={}"
                .format(type(node))
            )
        return node

>>>>>>> 69999a60
    def print_clean_inouts(self, node):
        """print inputs and outputs of nodes without showing 'CALL' and 'CREATE' links in workflows."""
        from pprint import pprint
        # extract inputs and outputs
        inputs = node.get_incoming().all_nodes()
        outputs = node.get_outgoing()
        """
        all_out_labels = outputs.all_link_labels()
        for label in list(all_out_labels):
            try:
                int(label.split('_')[-1])
                has_id = True
            except:
                has_id = False
            # remove 'CALL' and 'CREATE' links
            if 'CALL' in label or 'CREATE' in label or has_id:
                outputs.pop(label)
        """
        outputs = outputs.all_nodes()

        # now print information about node
        print('pk, uuid: {} {}'.format(node.pk, node.uuid))
        print('type:', type(node))
        print('label:', node.label)
        print('description:', node.description)
        try:
            print('process type:', node.process_type)
            print('state:', node.process_state)
        except:
            print('nodes does not have the `process_state` attribute')

        print('\ninputs:')
        pprint(inputs)
        print('\noutputs:')
        pprint(outputs)
        try:
            print('\nexit status: {} ({})'.format(node.exit_status, node.exit_message))
        except:
            pass
        print()  # empty line at the end

    def plot_struc(self, node, **kwargs):
        """visualize structure using ase's `view` function"""
        from ase.visualize import view
        from aiida_kkr.calculations.voro import VoronoiCalculation
        from aiida.orm import StructureData
        if not isinstance(node, StructureData):
            structure, voro_parent = VoronoiCalculation.find_parent_structure(node)
        else:
            structure = node
        if 'show_empty_atoms' in kwargs:
            show_empty_atoms = kwargs.pop('show_empty_atoms')
        else:
            show_empty_atoms = False
<<<<<<< HEAD
        structure = remove_empty_atoms(show_empty_atoms, structure, kwargs.get('silent', False))
            
=======
        # check if empty sphere need to be removed for plotting (ase structgure cannot be constructed for alloys or vacancies)
        if structure.has_vacancies:
            print('structure has vacancies, need to remove empty sites for plotting')
            stmp = StructureData(cell=structure.cell)
            for site in structure.sites:
                k = structure.get_kind(site.kind_name)
                pos = site.position
                if not k.has_vacancies:
                    stmp.append_atom(position=pos, symbols=k.symbol)
                elif show_empty_atoms:
                    stmp.append_atom(position=pos, symbols='X')
                else:
                    print('removing atom', site)
            stmp.set_pbc(structure.pbc)
            structure = stmp

>>>>>>> 69999a60
        if _has_ase_notebook() and 'viewer' not in kwargs:
            # by default use ase_notebook if it is available
            self.sview = strucplot_ase_notebook(structure, **kwargs)
        else:
            # use ase's view function instead

            # now construct ase object and use ase's viewer
            ase_atoms = structure.get_ase()
            if 'silent' in kwargs:
                silent = kwargs.pop('silent')
            # remove things that are not understood bt ase's view
            for key in [
                'nofig', 'interpol', 'all_atoms', 'l_channels', 'sum_spins', 'logscale', 'switch_xy', 'iatom', 'label'
            ]:
                if key in kwargs:
                    _ = kwargs.pop(key)
            print("plotting structure using ase's `view` with kwargs={}".format(kwargs))

            self.sview = view(ase_atoms, **kwargs)

    def dosplot(self, d, natoms, nofig, all_atoms, l_channels, sum_spins, switch_xy, switch_sign_spin2, **kwargs):
        """plot dos from xydata node"""
        from numpy import array, sum, arange
        from matplotlib.pyplot import plot, xlabel, ylabel, gca, figure, legend, fill_between
        import matplotlib as mpl
        from cycler import cycler

        # remove things that will not work for plotting
        if 'silent' in list(kwargs.keys()):
            silent = kwargs.pop('silent')
        if 'filled' in list(kwargs.keys()):
            filled = kwargs.pop('filled')
        else:
            filled = False

        # plot only some atoms if 'iatom' is found in input
        show_atoms = []
        if 'iatom' in kwargs:
            show_atoms = kwargs.pop('iatom')
            if type(show_atoms) != list:
                show_atoms = [show_atoms]
            all_atoms = True  # need to set all_atoms to true

        # open new figure
        if not nofig:
            figure()

        x_all = d.get_x()
        y_all = d.get_y()

        # scale factor for x and/or y
        if 'xscale' in kwargs:
            xscale = kwargs.pop('xscale')
        else:
            xscale = 1.
        if 'yscale' in kwargs:
            yscale = kwargs.pop('yscale')
        else:
            yscale = 1.
        if 'xshift' in kwargs:
            xshift = kwargs.pop('xshift')
        else:
            xshift = 0.

        nspin = len(y_all[0][1]) // natoms
        nspin2 = len(y_all[0][1]) // natoms  # copy of nspin becaus nspin is reset to 1 if sum_spins is set to True
        if sum_spins:
            nspin = 1

        xlbl = x_all[0] + ' (' + x_all[2] + ')'

        #tot only:
        if not l_channels:
            lmax = 1
        else:
            lmax = len(y_all)

        pcycle_default = mpl.rcParams['axes.prop_cycle']
        # change color cycler to match spin up/down colors
        if nspin == 2 and (not all_atoms or show_atoms != []):
            pcycle_values = pcycle_default.by_key()['color']
            if switch_sign_spin2:  # needed for impurity DOS
                n0 = len(show_atoms)
                if n0 == 0:
                    n0 = natoms
                #pcycle_values = array([j for i in range(n0) for j in pcycle_values]).reshape(-1)
                #pcycle_values = list(pcycle_values[:n0]) + list(pcycle_values[:n0])
                pcycle_values = array([[i, i] for i in pcycle_values]).reshape(-1)
            else:
                pcycle_values = array([[i, i] for i in pcycle_values]).reshape(-1)
            pcycle_default = cycler('color', pcycle_values)
        gca().set_prop_cycle(pcycle_default)

        if 'label' in kwargs:
            labels_all = kwargs.pop('label')
            if type(labels_all) != list:
                labels_all = [labels_all for i in range(natoms)]
        else:
            labels_all = None

        for il in range(lmax):
            y2 = y_all[il]
            # extract label
            ylbl = 'DOS (' + y2[2] + ')'
            # take data
            y2 = y2[1].copy()
            y2 = y2.reshape(natoms, nspin2, -1)
            x = x_all[1].copy() + xshift

            for ispin in range(nspin):
                if not all_atoms:
                    y = [sum(y2[:, ispin, :], axis=0)]  # artificial list so that y[iatom] works later on
                    if sum_spins and nspin2 == 2:
                        if switch_sign_spin2:
                            y[0] = -y[0] - sum(y2[:, 1, :], axis=0)
                        else:
                            y[0] = -y[0] + sum(y2[:, 1, :], axis=0)
                    natoms2 = 1
                    yladd = ''
                else:
                    natoms2 = natoms
                    y = y2[:, ispin, :]
                    if sum_spins and nspin2 == 2:
                        if switch_sign_spin2:
                            y = y + y2[:, 1, :]
                        else:
                            y = -y + y2[:, 1, :]

                for iatom in range(natoms2):
                    if iatom in show_atoms or show_atoms == []:
                        yladd = y_all[il][0].replace('dos ', '')
                        if all_atoms:
                            yladd += ', atom=' + str(iatom + 1)
                        if ispin > 0:
                            yladd = ''
                        if labels_all is not None and ispin == 0:
                            yladd = labels_all[iatom]
                        xplt = x[iatom * nspin + ispin] * xscale
                        yplt = y[iatom] * yscale
                        if ispin > 0 and switch_sign_spin2:
                            yplt = -yplt
                        yplt = yplt * yscale
                        if not switch_xy:
                            if not filled:
                                plot(xplt, yplt, label=yladd, **kwargs)
                            else:
                                fill_between(xplt, yplt, label=yladd, **kwargs)
                            xlabel(xlbl)
                            ylabel(ylbl)
                        else:
                            if not filled:
                                plot(yplt, xplt, label=yladd, **kwargs)
                            else:
                                fill_between(yplt, xplt, label=yladd, **kwargs)
                            xlabel(ylbl)
                            ylabel(xlbl)

        legend(fontsize='x-small')

    def rmsplot(self, rms, neutr, nofig, ptitle, logscale, only=None, rename_second=None, **kwargs):
        """plot rms and charge neutrality"""
        from numpy import array
        from matplotlib.pylab import figure, plot, twinx, xlabel, ylabel, legend, subplots_adjust, title, gca

        if not nofig:
            figure()

        # allow to overwrite name for second quantity, plotted on second y axis
        name_second_y = 'charge neutrality'
        if rename_second is not None:
            name_second_y = rename_second

        if only is None:
            if 'label' not in list(kwargs.keys()):
                label = 'rms'
            else:
                label = kwargs.pop('label')
            plot(rms, '-xb', label=label)
            ax1 = gca()
            ylabel('rms', color='b')
            xlabel('iteration')
            twinx()
            if logscale:
                neutr = abs(array(neutr))
            if 'label' not in list(kwargs.keys()):
                label = name_second_y
            else:
                label = kwargs.pop('label')
            plot(neutr, '-or', label=label)
            ax2 = gca()
            ylabel(name_second_y, color='r')
            if logscale:
                ax1.set_yscale('log')
                ax2.set_yscale('log')
        else:  # individual plots of rms or neutrality (needed for eos plot)
            if only == 'rms':
                plot(rms, **kwargs)
                ylabel('rms')
                xlabel('iteration')
                ax1 = gca()
                if logscale:
                    ax1.set_yscale('log')
            elif only == 'neutr':
                if logscale:
                    neutr = abs(array(neutr))
                plot(neutr, **kwargs)
                ylabel(name_second_y)
                xlabel('iteration')
                ax1 = gca()
                if logscale:
                    ax1.set_yscale('log')
            else:
                raise ValueError('`only` can only be `rms or `neutr` but got {}'.format(only))
        title(ptitle)

    def get_rms_kkrcalc(self, node, title=None):
        """extract rms etc from kkr Calculation. Works for both finished and still running Calculations."""
        from aiida.engine import ProcessState

        rms, neutr, etot, efermi = [], [], [], []
        ptitle = ''

        if node.process_state == ProcessState.FINISHED:
            if node.is_finished_ok:
                o = node.outputs.output_parameters.get_dict()
                neutr = o['convergence_group'][u'charge_neutrality_all_iterations']
                efermi = o['convergence_group'][u'fermi_energy_all_iterations']
                etot = o['convergence_group'][u'total_energy_Ry_all_iterations']
                rms = o['convergence_group'][u'rms_all_iterations']
                ptitle = 'Time per iteration: ' + str(o['timings_group'].get('Time in Iteration')) + ' s'
        elif node.process_state in [ProcessState.WAITING, ProcessState.FINISHED, ProcessState.RUNNING]:
<<<<<<< HEAD
            rms, neutr, etot, efermi = get_rms_kkrcalc_from_remote(node)
=======
            # extract info needed to open transport
            c = node.inputs.code
            comp = c.computer
            authinfo = comp.get_authinfo(c.user)
            transport = authinfo.get_transport()

            out_kkr = ''

            # now get contents of out_kkr using remote call of 'cat'
            with SandboxFolder() as tempfolder:
                with tempfolder.open('tempfile', 'w') as f:
                    try:
                        node.outputs.remote_folder.getfile('out_kkr', f.name)
                        has_outfile = True
                    except:
                        has_outfile = False
                if has_outfile:
                    with tempfolder.open('tempfile', 'r') as f:
                        out_kkr = f.readlines()

            # now extract rms, charge neutrality, total energy and value of Fermi energy
            if has_outfile:
                itmp = 0
                while itmp >= 0:
                    itmp = search_string('rms', out_kkr)
                    if itmp >= 0:
                        tmpline = out_kkr.pop(itmp)
                        tmpval = float(tmpline.split('=')[1].split()[0].replace('D', 'e'))
                        rms.append(tmpval)
                itmp = 0
                while itmp >= 0:
                    itmp = search_string('charge neutrality', out_kkr)
                    if itmp >= 0:
                        tmpline = out_kkr.pop(itmp)
                        tmpval = float(tmpline.split('=')[1].split()[0].replace('D', 'e'))
                        neutr.append(tmpval)
                itmp = 0
                while itmp >= 0:
                    itmp = search_string('TOTAL ENERGY in ryd', out_kkr)
                    if itmp >= 0:
                        tmpline = out_kkr.pop(itmp)
                        tmpval = float(tmpline.split(':')[1].split()[0].replace('D', 'e'))
                        etot.append(tmpval)
                itmp = 0
                while itmp >= 0:
                    itmp = search_string('E FERMI', out_kkr)
                    if itmp >= 0:
                        tmpline = out_kkr.pop(itmp)
                        tmpval = float(tmpline.split('FERMI')[1].split()[0].replace('D', 'e'))
                        efermi.append(tmpval)
>>>>>>> 69999a60
        else:
            print('no rms extracted', node.process_state)

        return rms, neutr, etot, efermi, ptitle

    ### Calculations ###

    def plot_kkr_calc(self, node, **kwargs):
        """plot things for a kkr Calculation node"""

        # extract options from kwargs
        nofig = False
        if 'nofig' in list(kwargs.keys()):
            nofig = kwargs.pop('nofig')
        strucplot = False
        if 'strucplot' in list(kwargs.keys()):
            strucplot = kwargs.pop('strucplot')
        logscale = True
        if 'logscale' in list(kwargs.keys()):
            logscale = kwargs.pop('logscale')
        only = None
        if 'only' in list(kwargs.keys()):
            only = kwargs.pop('only')
        silent = False
        if 'silent' in list(kwargs.keys()):
            silent = kwargs.pop('silent')

        #print output
        if not silent:
            from pprint import pprint
            print('results dict (entries with `...` have been removed for this writeout for the sake of shortness):')
            if 'output_parameters' in node.get_outgoing().all_link_labels():
                results_dict = node.get_outgoing().get_node_by_label('output_parameters').get_dict()
                # remove symmetry descriptions from resuts dict before writting output
                if 'symmetries_group' in list(results_dict.keys()):
                    results_dict['symmetries_group']['symmetry_description'] = '...'
                if 'convergence_group' in list(results_dict.keys()):
                    results_dict['convergence_group']['charge_neutrality_all_iterations'] = '...'
                    results_dict['convergence_group']['dos_at_fermi_energy_all_iterations'] = '...'
                    results_dict['convergence_group']['fermi_energy_all_iterations'] = '...'
                    results_dict['convergence_group']['rms_all_iterations'] = '...'
                    results_dict['convergence_group']['total_energy_Ry_all_iterations'] = '...'
                    results_dict['convergence_group']['spin_moment_per_atom_all_iterations'] = '...'
                    results_dict['convergence_group']['orbital_moment_per_atom_all_iterations'] = '...'
                    results_dict['convergence_group']['total_spin_moment_all_iterations'] = '...'
                pprint(results_dict)

        # plot structure
        if strucplot:
            self.plot_struc(node, **kwargs)

        if 'label' in list(kwargs.keys()):
            label = kwargs.pop('label')
        else:
            label = None
        try:
            rms, neutr, etot, efermi, ptitle = self.get_rms_kkrcalc(node)
        except KeyError:
            # this happens in case of qdos run
            rms = []

        if len(rms) > 1:
            self.rmsplot(rms, neutr, nofig, ptitle, logscale, only, label=label)
            # maybe save as file
            save_fig_to_file(kwargs, 'plot_kkr_out_rms.png')

        # try to plot dos and qdos data if Calculation was bandstructure or DOS run
        from subprocess import check_output
        from os import listdir
        from numpy import loadtxt, array, where
        from masci_tools.io.common_functions import open_general, search_string
        from masci_tools.vis.kkr_plot_bandstruc_qdos import dispersionplot
        from masci_tools.vis.kkr_plot_FS_qdos import FSqdos2D
        from masci_tools.vis.kkr_plot_dos import dosplot
        from matplotlib.pyplot import show, figure, title, xticks, xlabel, axvline

        if node.is_finished_ok:
            retlist = node.outputs.retrieved.list_object_names()
            has_dos = 'dos.atom1' in retlist
            has_qvec = 'qvec.dat' in retlist
            has_qdos = False

            # remove already automatically set things from kwargs
            if 'ptitle' in list(kwargs.keys()):
                ptitle = kwargs.pop('ptitle')
            else:
                ptitle = 'pk= {}'.format(node.pk)
            if 'newfig' in list(kwargs.keys()):
                kwargs.pop('newfig')

            # qdos
            if has_qvec:
                has_qdos = 'qvec.dat' in retlist
                if has_qdos:
                    # read number of energy points
                    qdos_filenames = [i for i in node.outputs.retrieved.list_object_names() if 'qdos.' in i]
                    with node.outputs.retrieved.open(qdos_filenames[0]) as f:
                        ne = len(set(loadtxt(f)[:, 0]))
                    with node.outputs.retrieved.open('qvec.dat', mode='r') as f:
                        if ne > 1 or 'as_e_dimension' in list(kwargs.keys()):
                            try:
                                # extract Fermi level from parent calculation
                                parent_calc = node.inputs.parent_folder.get_incoming().first().node
                                try:
                                    # parent is KkrCalc
                                    ef = parent_calc.outputs.output_parameters.get_dict()['fermi_energy']
                                except:
                                    # parent is scf workflow
                                    ef = parent_calc.outputs.last_calc_out['fermi_energy']
                            except:
                                outfile_name = f.name.replace('qvec.dat', 'output.0.txt')
                                with open_general(outfile_name) as file_handle:
                                    txt = file_handle.readlines()
                                    iline = search_string('Fermi energy', txt)
                                    if iline >= 0:
                                        ef = txt[iline].split('=')[1]
                                        ef = float(ef.split()[0])
                                    else:
                                        ef = None
                                if ef is None:
                                    raise ValueError(
                                        'error loading Fermi energy from outfile, retry extracting from parent'
                                    )
                            dispersionplot(
                                f.name.replace('qvec.dat', ''),
                                newfig=(not nofig),
                                ptitle=ptitle,
                                logscale=logscale,
                                ef=ef,
                                **kwargs
                            )
                            # add plot labels
                            try:
                                labels = node.inputs.kpoints.labels
                                ilbl = array([int(i[0]) for i in labels])
                                slbl = array([i[1] for i in labels])
                                m_overlap = where(abs(ilbl[1:] - ilbl[:-1]) == 1)
                                if len(m_overlap[0]) > 0:
                                    for i in m_overlap[0]:
                                        slbl[i + 1] = '\n' + slbl[i + 1]
                                xticks(ilbl, slbl)
                                xlabel('')
                                [axvline(i, color='grey', ls=':') for i in ilbl]
                            except:
                                xlabel('id_kpt')
                            # maybe save as file
                            save_fig_to_file(kwargs, 'plot_kkr_out_bs.png')
                        else:
                            ef = check_output(
                                'grep "Fermi energy" {}'.format(f.name.replace('qvec.dat', 'output.0.txt')),
                                shell=True,
                                text=True
                            )
                            ef = float(ef.split('=')[2].split()[0])
                            FSqdos2D(f.name.replace('qvec.dat', ''), logscale=logscale, ef=ef, **kwargs)
                            # maybe save as file
                            save_fig_to_file(kwargs, 'plot_kkr_out_FS.png')

            # dos only if qdos was not plotted already
            if has_dos and not has_qdos:
                with node.outputs.retrieved.open('dos.atom1', mode='r') as f:
                    if not nofig:
                        figure()
                    dosplot(f, **kwargs)
                    title(ptitle)
                    # maybe save as file
                    save_fig_to_file(kwargs, 'plot_kkr_out_dos.png')

    def plot_voro_calc(self, node, **kwargs):
        """plot things for a voro Calculation node"""

        strucplot = False
        if 'strucplot' in list(kwargs.keys()):
            strucplot = kwargs.pop('strucplot')

        # plot structure
        if strucplot:
            self.plot_struc(node, **kwargs)

        # TODO maybe plot some output of voronoi
        #outdict = node.outputs.output_parameters.get_dict()

    def plot_kkrimp_calc(self, node, return_rms=False, return_stot=False, plot_rms=True, **kwargs):
        """plot things from a kkrimp Calculation node"""
        import numpy as np

        # plot impurity cluster
        if kwargs.get('strucplot', True):
            if _has_ase_notebook():
                self.sview = plot_imp_cluster(node, **kwargs)
            else:
                print('Cannot plot impurity structure because ase_notebook is not installed')
        # remove plotting-exclusive keys from kwargs
        for k in ['static', 'canvas_size', 'zoom', 'atom_opacity', 'rotations', 'show_unit_cell', 'strucplot']:
            if k in kwargs:
                kwargs.pop(k)

        # read data from output node
        rms_goal, rms = None, []
        if node.is_finished_ok:
            out_para = node.outputs.output_parameters
            out_para_dict = out_para.get_dict()
            out_para_dict['convergence_group']['rms_all_iterations']
            rms = out_para_dict['convergence_group']['rms_all_iterations']
            rms_goal = out_para_dict['convergence_group']['qbound']

            # extract total magnetic moment
            nspin = out_para_dict['nspin']
            if nspin > 1:
                try:
                    nat = out_para_dict['number_of_atoms_in_unit_cell']
                    s = np.array(out_para_dict['convergence_group']['total_spin_moment_all_iterations'][1], dtype=float)
                    ss = np.sqrt(np.sum(s**2, axis=1)).reshape(-1, nat)
                    stot = np.sum(ss, axis=1)
                except:
                    stot = None
            else:
                stot = None
        else:
            stot = None

        # make rms plot
        if plot_rms:
            if 'ptitle' in list(kwargs.keys()):
                ptitle = kwargs.pop('ptitle')
            else:
                ptitle = 'pk= {}'.format(node.pk)

            self.make_kkrimp_rmsplot([rms], [stot], [0], rms_goal, ptitle, **kwargs)

        # now return values
        return_any, return_list = False, []
        if return_rms:
            return_list += [rms, rms_goal]
            return_any = True
        if return_stot:
            return_list += [stot]
            return_any = True
        if return_any:
            return return_list

    def plot_kkrimp_wc(self, node, **kwargs):
        """plot things from a kkrimp_wc workflow"""

        # call imp_sub plotting from here
        from aiida_kkr.workflows import kkr_imp_sub_wc
        sub_wf = [i.node for i in node.get_outgoing(node_class=kkr_imp_sub_wc).all()]
        if len(sub_wf) > 0:
            self.plot_kkrimp_sub_wc(sub_wf[0], **kwargs)

    def plot_kkrimp_sub_wc(self, node, **kwargs):
        """plot things from a kkrimp_sub_wc workflow"""
        from aiida_kkr.calculations import KkrimpCalculation

        impcalcs = [i.node for i in node.get_outgoing(node_class=KkrimpCalculation).all()]

        # plot impurity cluster
        if len(impcalcs) > 0 and kwargs.get('strucplot', True):
            if _has_ase_notebook():
                self.sview = plot_imp_cluster(impcalcs[0], **kwargs)
            else:
                print('Cannot plot impurity structure because ase_notebook is not installed')
        # remove plotting-exclusive keys from kwargs
        for k in ['static', 'canvas_size', 'zoom', 'atom_opacity', 'rotations', 'show_unit_cell', 'strucplot']:
            if k in kwargs:
                kwargs.pop(k)

        # extract rms from calculations
        rms_all, pks_all, stot_all = [], [], []
        rms_goal = None
        for impcalc in impcalcs:
            pks_all.append(impcalc.pk)
            rms_tmp, rms_goal_tmp, stot_tmp = self.plot_kkrimp_calc(
                impcalc, return_rms=True, return_stot=True, plot_rms=False
            )
            rms_all.append(rms_tmp)
            if rms_goal_tmp is not None:
                if rms_goal is not None:
                    rms_goal = min(rms_goal, rms_goal_tmp)
                else:
                    rms_goal = rms_goal_tmp
            stot_all.append(stot_tmp)

        if 'ptitle' in list(kwargs.keys()):
            ptitle = kwargs.pop('ptitle')
        else:
            ptitle = 'pk= {}'.format(node.pk)

        self.make_kkrimp_rmsplot(rms_all, stot_all, pks_all, rms_goal, ptitle, **kwargs)

    def make_kkrimp_rmsplot(self, rms_all, stot_all, pks_all, rms_goal, ptitle, **kwargs):
        """
        plot rms and total spin moment of kkrimp calculation or series of kkrimp calculations
        """

        from numpy import array
        from matplotlib.pyplot import figure, subplot, axhline, axvline, gca, ylim

        # extract options from kwargs
        nofig = False
        if 'nofig' in list(kwargs.keys()):
            nofig = kwargs.pop('nofig')
        logscale = True
        if 'logscale' in list(kwargs.keys()):
            logscale = kwargs.pop('logscale')
        if 'subplot' in list(kwargs.keys()):
            subplots = kwargs.pop('subplot')
        else:
            subplots = None
        if 'label' in list(kwargs.keys()):
            label = kwargs.pop('label')
        else:
            label = None
        if 'only' in list(kwargs.keys()):
            only = kwargs.pop('only')
        else:
            only = None

        # plotting of convergence properties (rms etc.)
        if len(rms_all) > 0:
            # sort rms values and flatten array
            reorder_rms = array(pks_all).argsort()
            rms, niter_calcs, stot = [], [0], []
            for i in array(rms_all)[reorder_rms]:
                rms += list(i)
                niter_calcs.append(len(i) - 0.5)
            for i in array(stot_all)[reorder_rms]:
                if i is not None:
                    stot += list(i)
            # now plot
            if len(rms) > 0:
                if not nofig:
                    figure()
                if subplots is not None:
                    subplot(subplots[0], subplots[1], subplots[2])
                if rms_goal is not None:
                    axhline(rms_goal, color='grey', ls='--')
                self.rmsplot(
                    rms,
                    stot,
                    nofig=True,
                    ptitle=ptitle,
                    logscale=logscale,
                    only=only,
                    rename_second='sum(spinmom)',
                    label=label
                )
                # adapt y-limits to take care of showing spin-moment on sensible scale
                if only is None:
                    yl = gca().get_ylim()
                    ylim(yl[0], max(yl[1], 0.1))
                # add lines that indicate different calculations
                tmpsum = 1
                if not nofig and len(niter_calcs) > 1:
                    for i in niter_calcs:
                        tmpsum += i
                        axvline(tmpsum - 1, color='k', ls=':')
                # maybe save as file
                save_fig_to_file(kwargs, 'plot_kkr_out_rms.png')

    def plot_kkrimp_dos_wc(self, node, **kwargs):
        """plot things from a kkrimp_dos workflow node"""

        # try to plot dos and qdos data if Calculation was bandstructure or DOS run
        from os import listdir
        from numpy import loadtxt, array, where
        from masci_tools.vis.kkr_plot_FS_qdos import FSqdos2D
        from masci_tools.vis.kkr_plot_dos import dosplot
        from matplotlib.pyplot import show, figure, title, xticks, xlabel, axvline

        interpol, all_atoms, l_channels, sum_spins, switch_xy = True, False, True, False, False
        ptitle = None
        if 'ptitle' in list(kwargs.keys()):
            ptitle = kwargs.pop('ptitle')
        if 'interpol' in list(kwargs.keys()):
            interpol = kwargs.pop('interpol')
        if 'all_atoms' in list(kwargs.keys()):
            all_atoms = kwargs.pop('all_atoms')
        if 'l_channels' in list(kwargs.keys()):
            l_channels = kwargs.pop('l_channels')
        if 'sum_spins' in list(kwargs.keys()):
            sum_spins = kwargs.pop('sum_spins')
        if 'switch_xy' in list(kwargs.keys()):
            switch_xy = kwargs.pop('switch_xy')
        nofig = False
        if 'nofig' in list(kwargs.keys()):
            nofig = kwargs.pop('nofig')
        if 'silent' in list(kwargs.keys()):
            silent = kwargs.pop('silent')
        if 'switch_sign_spin2' in list(kwargs.keys()):
            switch_sign_spin2 = kwargs.pop('switch_sign_spin2')
        else:
            switch_sign_spin2 = True
        if 'yscale' in list(kwargs.keys()):
            yscale = kwargs.pop('yscale')
        else:
            yscale = -1

        has_dos = False
        if interpol and 'dos_data_interpol' in node.outputs:
            d = node.outputs.dos_data_interpol
            has_dos = True
        elif 'dos_data' in node.outputs:
            d = node.outputs.dos_data
            has_dos = True

        if has_dos:
            calcnode = [i for i in node.called_descendants if i.process_label == 'KkrimpCalculation'][0]

            # plot impurity cluster
            if kwargs.get('strucplot', True):
                self.sview = plot_imp_cluster(calcnode, **kwargs)
            # remove plotting-exclusive keys from kwargs
            for k in ['static', 'canvas_size', 'zoom', 'atom_opacity', 'rotations', 'show_unit_cell', 'strucplot']:
                if k in kwargs:
                    kwargs.pop(k)

            if calcnode.is_finished_ok:
                natoms = len(calcnode.outputs.output_parameters.get_dict().get('charge_core_states_per_atom'))
                self.dosplot(
                    d,
                    natoms,
                    nofig,
                    all_atoms,
                    l_channels,
                    sum_spins,
                    switch_xy,
                    switch_sign_spin2,
                    yscale=yscale,
                    **kwargs
                )
                if ptitle is None:
                    title('pk= {}'.format(node.pk))
                else:
                    title(ptitle)
                # maybe save as file
                save_fig_to_file(kwargs, 'plot_kkr_out_dos.png')

    ### workflows ###

    def plot_kkr_dos(self, node, **kwargs):
        """plot outputs of a kkr_dos_wc workflow"""
        from aiida_kkr.calculations.voro import VoronoiCalculation
        from matplotlib.pylab import title

        # extract all options that should not be passed on to plot function
        interpol, all_atoms, l_channels, sum_spins, switch_xy = True, False, True, False, False
        if 'interpol' in list(kwargs.keys()):
            interpol = kwargs.pop('interpol')
        if 'all_atoms' in list(kwargs.keys()):
            all_atoms = kwargs.pop('all_atoms')
        if 'l_channels' in list(kwargs.keys()):
            l_channels = kwargs.pop('l_channels')
        if 'sum_spins' in list(kwargs.keys()):
            sum_spins = kwargs.pop('sum_spins')
        if 'switch_xy' in list(kwargs.keys()):
            switch_xy = kwargs.pop('switch_xy')
        nofig = False
        if 'nofig' in list(kwargs.keys()):
            nofig = kwargs.pop('nofig')
        if 'strucplot' in list(kwargs.keys()):
            strucplot = kwargs.pop('strucplot')
        if 'silent' in list(kwargs.keys()):
            silent = kwargs.pop('silent')

        if node.is_finished_ok:
            if interpol:
                d = node.outputs.dos_data_interpol
            else:
                d = node.outputs.dos_data

            # extract structure (neede in dosplot to extract number of atoms and number of spins)
            struc, voro_parent = VoronoiCalculation.find_parent_structure(node.inputs.remote_data)

            # do dos plot after data was extracted
            if 'ptitle' in list(kwargs.keys()):
                ptitle = kwargs.pop('ptitle')
            else:
                ptitle = 'pk= {}'.format(node.pk)
            self.dosplot(d, len(struc.sites), nofig, all_atoms, l_channels, sum_spins, switch_xy, False, **kwargs)
            title(ptitle)
            # maybe save as file
            save_fig_to_file(kwargs, 'plot_kkr_out_dos.png')

    def plot_kkr_bs(self, node, **kwargs):
        import matplotlib.pyplot as plt
        import numpy as np
        if node.is_finished_ok:
            BSF = node.outputs.BS_Data.get_array('BlochSpectralFunction')
            eng = node.outputs.BS_Data.get_array('energy_points')
            Kpts = node.outputs.BS_Data.get_array('Kpts')
            k_label = node.outputs.BS_Data.extras['k-labels']

            ixlbl = [int(i) for i in k_label.keys()]
            sxlbl = [i for i in k_label.values()]
            j = 0
            for i in ixlbl[:-1]:
                if (ixlbl[j + 1] - i) < 2:
                    sxlbl[j + 1] = str(sxlbl[j]) + '|' + str(sxlbl[j + 1])
                    sxlbl[j] = ''
                j += 1

            y, x = np.mgrid[slice(0, len(eng) + 1, 1), slice(0, len(Kpts[:, 0]) + 1, 1)]

            eng_extend = np.ones(len(eng[:]) + 1)

            eng = eng[::-1]
            eng_extend[:-1] = np.sort(eng)
            eng_extend[-1] = eng_extend[-2]

            y = np.array(y, float)
            for i in range(len(x[0, :])):
                y[:, i] = eng_extend

            nofig = kwargs.get('nofig', False)
            if not nofig:
<<<<<<< HEAD
                fig = plt.figure(figsize = (5,5))
            
            # maybe change the colormap
            cmap = kwargs.get('cmap', plt.cm.viridis)

            # maybe scale and shift the x values
            xscale = kwargs.get('xscale', 1.0)
            xshift = kwargs.get('xshift', 0.0)
            x = (x+xshift)*xscale

            # maybe scale and shift the y values
            yscale = kwargs.get('yscale', 1.0)
            yshift = kwargs.get('yshift', 0.0)
            y = (y+yshift)*yscale

            # now create the plot
            plt.pcolormesh(x,y, np.log(abs(BSF.T)), cmap=cmap, edgecolor='face', rasterized= True)
            plt.ylabel("E-E_F (eV)")
            plt.xlabel("")
=======
                fig = plt.figure(figsize=(5, 5))
            plt.pcolormesh(x, y, np.log(abs(BSF.T)), cmap=plt.cm.viridis, edgecolor='face', rasterized=True)
            plt.ylabel('E-E_F (eV)')
            plt.xlabel('')
>>>>>>> 69999a60

            # contol limits of the color scale
            clim = kwargs.get('clim', None)
            if clim is not None:
                plt.clim(clim[0], clim[1])
            else:
                # fix lower bound
                plt.clim(-6)

            show_cbar = kwargs.get('show_cbar', True)
            if show_cbar:
                plt.colorbar()

            plt.title('band structure from kkr_bs_wc (pk= {})'.format(node.pk))

            plt.xticks(ixlbl, sxlbl)
            plt.axhline(0, color='red', ls=':', lw=2)

            # maybe save as file
            save_fig_to_file(kwargs, 'plot_kkr_out_bs.png')

    def plot_kkr_startpot(self, node, **kwargs):
        """plot output of kkr_startpot_wc workflow"""
        from aiida_kkr.calculations.voro import VoronoiCalculation
        from aiida.common import exceptions
        from matplotlib.pyplot import axvline, legend, title
        from masci_tools.io.common_functions import get_Ry2eV

        strucplot = False
        if 'strucplot' in list(kwargs.keys()):
            strucplot = kwargs.pop('strucplot')

        silent = False
        if 'silent' in list(kwargs.keys()):
            silent = kwargs.pop('silent')

        # plot structure
        if strucplot:
            self.plot_struc(node, **kwargs)

        # extract structure (neede in dosplot to extract number of atoms and number of spins)
        struc, voro_parent = VoronoiCalculation.find_parent_structure(node)

        if not silent:
            # print results
            print('results:')
            try:
                res_node = node.outputs.results_vorostart_wc
            except exceptions.NotExistent:
                res_node = None
            if res_node is not None:
                self.plot_kkr_single_node(res_node, noshow=True, silent=True)

        # plot starting DOS

        # follow links until DOS data has been found
        d = None
        d_int = None
        for link_triple in node.get_outgoing().all():
            if link_triple.link_label == 'last_doscal_dosdata':
                d = link_triple.node
            elif link_triple.link_label == 'last_doscal_dosdata_interpol':
                d_int = link_triple.node
            elif 'CALL_WORK' in link_triple.link_label:
                if link_triple.link_label == 'kkr_dos_wc':
                    for link_triple2 in node.get_outgoing().all():
                        if link_triple2.link_label == 'dos_data':
                            d = link_triple2.node
                        elif link_triple2.link_label == 'dos_data_interpol':
                            d_int = link_triple2.node

        # extract all options that should not be passed on to plot function
        interpol, all_atoms, l_channels, sum_spins, switch_xy = True, False, True, False, False
        if 'interpol' in list(kwargs.keys()):
            interpol = kwargs.pop('interpol')
        if 'all_atoms' in list(kwargs.keys()):
            all_atoms = kwargs.pop('all_atoms')
        if 'l_channels' in list(kwargs.keys()):
            l_channels = kwargs.pop('l_channels')
        if 'sum_spins' in list(kwargs.keys()):
            sum_spins = kwargs.pop('sum_spins')
        if 'switch_xy' in list(kwargs.keys()):
            switch_xy = kwargs.pop('switch_xy')
        nofig = False
        if 'nofig' in list(kwargs.keys()):
            nofig = kwargs.pop('nofig')

        if interpol:
            d = d_int

        if d is not None:
            # do dos plot after data was extracted
            self.dosplot(d, len(struc.sites), nofig, all_atoms, l_channels, sum_spins, switch_xy, False, **kwargs)

        # now add lines for emin, core states, EF

        # extract data for dos and energy contour plotting
        if 'last_voronoi_results' in node.get_outgoing().all_link_labels():
            params_dict = node.outputs.last_voronoi_results.get_dict()
        else:
            params_dict = {}
        emin = params_dict.get('emin_minus_efermi', None)
        emin_Ry = params_dict.get('emin', None)
        if emin is not None and params_dict != {}:
            ef_Ry = emin_Ry - params_dict.get('emin_minus_efermi_Ry')
        else:
            ef_Ry = None
        if params_dict != {}:
            ecore_max = params_dict.get('core_states_group').get('energy_highest_lying_core_state_per_atom', [])

        if d is not None:
            axvline(0, color='k', ls='--', label='EF')
            tit_add = ''
            if emin is not None:
                axvline(emin, color='r', ls='--', label='emin')
            if ef_Ry is not None and len(ecore_max) > 0:
                if abs((ecore_max[0] - ef_Ry) * get_Ry2eV() - emin) < 20:
                    axvline((ecore_max[0] - ef_Ry) * get_Ry2eV(), color='b', ls='--', label='ecore_max')
                else:
                    tit_add = '; E_core<=%.2feV' % ((ecore_max[0] - ef_Ry) * get_Ry2eV())
                if len(ecore_max) > 1:
                    [
                        axvline((i - ef_Ry) * get_Ry2eV(), color='b', ls='--')
                        for i in ecore_max[1:]
                        if abs((i - ef_Ry) * get_Ry2eV() - emin) < 20
                    ]
            if emin is not None:
                legend(loc=3, fontsize='x-small')

            title(struc.get_formula() + ', starting potential' + tit_add)

    def plot_kkr_scf(self, node, **kwargs):
        """plot outputs of a kkr_scf_wc workflow"""
        from aiida.orm import CalcJobNode, load_node
        from aiida_kkr.calculations.kkr import KkrCalculation
        from numpy import sort
        from matplotlib.pyplot import axvline, axhline, subplot, figure

        # structure plot only if structure is in inputs
        try:
            struc = node.inputs.structure
            strucplot = False
            ptitle = struc.get_formula()
        except:
            strucplot = False
            ptitle = ''

        if 'strucplot' in list(kwargs.keys()):
            strucplot = kwargs.pop('strucplot')
        # plot structure
        if strucplot:
            self.plot_struc(struc, **kwargs)

        # next extract information from outputs
        niter_calcs = [0]
        try:
            out_dict = node.outputs.output_kkr_scf_wc_ParameterResults.get_dict()
            neutr = out_dict['charge_neutrality_all_steps']
            rms = out_dict['convergence_values_all_steps']
            rms_goal = node.inputs.wf_parameters.get_dict().get('convergence_criterion')
        except:
            rms_goal = None
            # deal with unfinished workflow
            rms, neutr, etot, efermi = [], [], [], []
            outdict = node.get_outgoing(node_class=CalcJobNode)
            pks_calcs = sort([i.node.pk for i in outdict.all()])
            for pk in pks_calcs:
                node = load_node(pk)
                if node.process_label == u'KkrCalculation':
                    kkrcalc = node
                    rms_tmp, neutr_tmp, etot_tmp, efermi_tmp, ptitle_tmp = self.get_rms_kkrcalc(kkrcalc)
                    if len(rms_tmp) > 0:
                        niter_calcs.append(len(rms_tmp))
                        rms += rms_tmp
                        neutr += neutr_tmp

        # extract options from kwargs
        nofig = False
        if 'nofig' in list(kwargs.keys()):
            nofig = kwargs.pop('nofig')
        logscale = True
        if 'logscale' in list(kwargs.keys()):
            logscale = kwargs.pop('logscale')
        only = None
        if 'only' in list(kwargs.keys()):
            only = kwargs.pop('only')
        if 'subplot' in list(kwargs.keys()):
            subplots = kwargs.pop('subplot')
        else:
            subplots = None
        if 'label' in list(kwargs.keys()):
            label = kwargs.pop('label')
        else:
            label = None
        if 'dos_only' in list(kwargs.keys()):
            dos_only = kwargs.pop('dos_only')
        else:
            dos_only = False

        # extract rms from calculations and plot
        if len(rms) > 0 and not dos_only:
            if not nofig:
                figure()
            if subplots is not None:
                subplot(subplots[0], subplots[1], subplots[2])
            self.rmsplot(rms, neutr, True, ptitle, logscale, only, label=label)
            if only == 'rms' and rms_goal is not None:
                axhline(rms_goal, color='grey', ls='--')
            tmpsum = 1
            if not nofig and len(niter_calcs) > 1:
                for i in niter_calcs:
                    tmpsum += i
                    axvline(tmpsum - 1, color='k', ls=':')
            # maybe save as file
            save_fig_to_file(kwargs, 'plot_kkr_out_rms.png')
            did_plot = True
        else:
            did_plot = False

        # plot DOS

        # follow links until DOS data has been found
        d = None
        d_int = None
        from aiida_kkr.workflows import kkr_dos_wc
        links_dos = node.get_outgoing(node_class=kkr_dos_wc).all()
        if len(links_dos) > 0:
            dosnode = links_dos[0].node
            if 'dos_data' in dosnode.outputs:
                d = dosnode.outputs.dos_data
            if 'dos_data_interpol' in dosnode.outputs:
                d_int = dosnode.outputs.dos_data_interpol

        # extract all options that should not be passed on to plot function
        interpol, all_atoms, l_channels, sum_spins, switch_xy = True, False, True, False, False
        if 'interpol' in list(kwargs.keys()):
            interpol = kwargs.pop('interpol')
        if 'all_atoms' in list(kwargs.keys()):
            all_atoms = kwargs.pop('all_atoms')
        if 'l_channels' in list(kwargs.keys()):
            l_channels = kwargs.pop('l_channels')
        if 'sum_spins' in list(kwargs.keys()):
            sum_spins = kwargs.pop('sum_spins')
        if 'switch_xy' in list(kwargs.keys()):
            switch_xy = kwargs.pop('switch_xy')
        nofig = False
        if 'nofig' in list(kwargs.keys()):
            nofig = kwargs.pop('nofig')

        if interpol:
            d = d_int

        if d is not None:
            # do dos plot after data was extracted
            if 'ptitle' in list(kwargs.keys()):
                ptitle = kwargs.pop('ptitle')
            else:
                ptitle = 'pk= {}'.format(node.pk)
            self.dosplot(d, len(struc.sites), nofig, all_atoms, l_channels, sum_spins, switch_xy, False, **kwargs)
            plt.title(ptitle)
            # maybe save as file
            save_fig_to_file(kwargs, 'plot_kkr_out_dos.png')

        return did_plot

    def plot_kkr_eos(self, node, **kwargs):
        """plot outputs of a kkr_eos workflow"""
        from numpy import sort, array, where
        from matplotlib.pyplot import figure, title, xlabel, legend, axvline, plot, annotate
        from aiida.orm import load_node
        from aiida_kkr.workflows.voro_start import kkr_startpot_wc
        from ase.eos import EquationOfState

        strucplot = False
        if 'strucplot' in list(kwargs.keys()):
            strucplot = kwargs.pop('strucplot')

        # plot structure
        if strucplot:
            self.plot_struc(node, **kwargs)

        # remove unused things from kwargs
        if 'label' in list(kwargs.keys()):
            label = kwargs.pop('label')
        if 'noshow' in list(kwargs.keys()):
            kwargs.pop('noshow')
        if 'only' in list(kwargs.keys()):
            kwargs.pop('only')
        if 'nofig' in list(kwargs.keys()):
            kwargs.pop('nofig')
        if 'strucplot' in list(kwargs.keys()):
            kwargs.pop('strucplot')
        silent = False
        if 'silent' in list(kwargs.keys()):
            silent = kwargs.pop('silent')
        nolegend = False
        if 'nolegend' in list(kwargs.keys()):
            nolegend = kwargs.pop('nolegend')

        # plot convergence behavior
        try:
            results = node.outputs.eos_results
        except:
            silent = True

        if not silent:
            print('results:')
            self.plot_kkr_single_node(results)

        fig_open = False
        plotted_kkr_scf = False
        plotted_kkr_start = False
        outdict = node.get_outgoing()
        for key in outdict.all():
            if key.link_label != 'CALL_CALC':
                tmpnode = key.node
                try:
                    tmplabel = tmpnode.process_label
                except:
                    tmplabel = None
                if tmplabel == u'kkr_startpot_wc':
                    self.plot_kkr_startpot(tmpnode, strucplot=False, silent=True, **kwargs)
                    plotted_kkr_start = True
                elif tmplabel == u'kkr_scf_wc':
                    # plot rms
                    did_plot = self.plot_kkr_scf(
                        tmpnode,
                        silent=True,
                        strucplot=False,
                        nofig=fig_open,
                        only='rms',
                        noshow=True,
                        label='pk={}'.format(tmpnode.pk),
                        subplot=(2, 1, 1),
                        **kwargs
                    )  # scf workflow, rms only
                    if did_plot and not fig_open:
                        fig_open = True
                    if did_plot:
                        xlabel('')  # remove overlapping x label in upper plot
                    if did_plot and not nolegend:
                        legend(loc=3, fontsize='x-small', ncol=2)
                    # plot charge neutrality
                    self.plot_kkr_scf(
                        tmpnode,
                        silent=True,
                        strucplot=False,
                        nofig=True,
                        only='neutr',
                        noshow=True,
                        label='pk={}'.format(tmpnode.pk),
                        subplot=(2, 1, 2),
                        **kwargs
                    )  # scf workflow, rms only
                    if did_plot:
                        title('')  # remove overlapping title
                    if did_plot and not nolegend:
                        legend(loc=3, fontsize='x-small', ncol=2)
                    plotted_kkr_scf = True

        if not (plotted_kkr_scf or plotted_kkr_start):
            print('found no startpot or kkrstart data to plot')

        # plot eos results
        try:
            # exctract data
            e = array(node.outputs.eos_results.get_dict().get('energies', []))
            v = array(node.outputs.eos_results.get_dict().get('volumes', []))
            fitfunc_gs = node.outputs.eos_results.get_dict().get('gs_fitfunction')
            # now fit and plot
            figure()
            try:
                eos = EquationOfState(v, e, eos=fitfunc_gs)
                v0, e0, B = eos.fit()
                eos.plot()
                axvline(v0, color='k', ls='--')
            except:
                plot(v, e, 'o')

            # add calculation pks to data points
            scalings_all = array(node.outputs.eos_results.get_dict().get('scale_factors_all'))
            scalings = node.outputs.eos_results.get_dict().get('scalings')
            names = sort([
                name for name in list(node.outputs.eos_results.get_dict().get('sub_workflow_uuids').keys())
                if 'kkr_scf' in name
            ])
            pks = array([
                load_node(node.outputs.eos_results.get_dict().get('sub_workflow_uuids')[name]).pk for name in names
            ])
            mask = []
            for i in range(len(pks)):
                s = scalings[i]
                m = where(scalings_all == s)
                pk = pks[m][0]
                ie = e[m][0]
                iv = v[m][0]
                if not nolegend:
                    annotate(s='pk={}'.format(pk), xy=(iv, ie))

            # investigate fit quality by fitting without first/last datapoint
            if len(e) > 4:

                eos = EquationOfState(v[1:-1], e[1:-1], eos=fitfunc_gs)
                v01, e01, B1 = eos.fit()

                # take out smallest data point
                eos = EquationOfState(v[1:], e[1:], eos=fitfunc_gs)
                v01, e01, B1 = eos.fit()

                print('# relative differences to full fit: V0, E0, B (without smallest volume)')
                print('{} {} {}'.format(abs(1 - v01 / v0), abs(1 - e01 / e0), abs(1 - B1 / B)))

                if len(e) > 5:
                    # also take out largest volume
                    eos = EquationOfState(v[1:-1], e[1:-1], eos=fitfunc_gs)
                    v02, e02, B2 = eos.fit()

                    print('\n# V0, E0, B (without smallest and largest volume)')
                    print('{} {} {}'.format(abs(1 - v02 / v0), abs(1 - e02 / e0), abs(1 - B2 / B)))
        except:
<<<<<<< HEAD
            pass # do nothing if no eos data there


def get_node(node):
    """Get node from pk or uuid"""
    from aiida.orm import load_node, Node
    # load node if pk or uuid is given
    if type(node)==int:
        node = load_node(node)
    elif type(node)==type(''):
        node = load_node(node)
    elif isinstance(node, Node):
        pass
    else:
        raise TypeError("input node should either be the nodes pk (int), it's uuid (str) or the node itself (aiida.orm.Node). Got type(node)={}".format(type(node)))
    return node


def get_rms_kkrcalc_from_remote(node, **kwargs):
    """
    connect to remote folder and extract the rms etc from the out_kkr file
    if kwargs are given, a dict is retuned for each of the search keys
    """
    from aiida.common.folders import SandboxFolder
    from masci_tools.io.common_functions import search_string
    # extract info needed to open transport
    c = node.inputs.code
    comp = c.computer
    authinfo = comp.get_authinfo(c.user)
    transport = authinfo.get_transport()

    out_kkr = ''
    rms, neutr, etot, efermi = [], [], [], []
    return_dict = {}

    # now get contents of out_kkr using remote call of 'cat'
    with SandboxFolder() as tempfolder:
        with tempfolder.open('tempfile', 'w') as f:
            try:
                node.outputs.remote_folder.getfile('out_kkr', f.name)
                has_outfile = True
            except:
                has_outfile = False
        if has_outfile:
            with tempfolder.open('tempfile', 'r') as f:
                out_kkr = f.readlines()

    # now extract rms, charge neutrality, total energy and value of Fermi energy
    if has_outfile:
        itmp = 0
        while itmp>=0:
            itmp = search_string('rms', out_kkr)
            if itmp>=0:
                tmpline = out_kkr.pop(itmp)
                tmpval = float(tmpline.split('=')[1].split()[0].replace('D', 'e'))
                rms.append(tmpval)
        itmp = 0
        while itmp>=0:
            itmp = search_string('charge neutrality', out_kkr)
            if itmp>=0:
                tmpline = out_kkr.pop(itmp)
                tmpval = float(tmpline.split('=')[1].split()[0].replace('D', 'e'))
                neutr.append(tmpval)
        itmp = 0
        while itmp>=0:
            itmp = search_string('TOTAL ENERGY in ryd', out_kkr)
            if itmp>=0:
                tmpline = out_kkr.pop(itmp)
                tmpval = float(tmpline.split(':')[1].split()[0].replace('D', 'e'))
                etot.append(tmpval)
        itmp = 0
        while itmp>=0:
            itmp = search_string('E FERMI', out_kkr)
            if itmp>=0:
                tmpline = out_kkr.pop(itmp)
                tmpval = float(tmpline.split('FERMI')[1].split()[0].replace('D', 'e'))
                efermi.append(tmpval)
        # search for all additinoal keys
        for key in kwargs:
            return_dict[key] = []
            itmp = 0
            while itmp>=0:
                itmp = search_string(key, out_kkr)
                if itmp>=0:
                    tmpline = out_kkr.pop(itmp)
                    tmpval = float(tmpline.split(key)[1])
                return_dict[key].append(tmpval)

    if return_dict == {}:
        return rms, neutr, etot, efermi
    else:
        return rms, neutr, etot, efermi, return_dict
=======
            pass  # do nothing if no eos data there
>>>>>>> 69999a60
<|MERGE_RESOLUTION|>--- conflicted
+++ resolved
@@ -9,19 +9,11 @@
 import matplotlib.pyplot as plt
 from builtins import object, str
 from six.moves import range
-<<<<<<< HEAD
-__copyright__ = (u"Copyright (c), 2018, Forschungszentrum Jülich GmbH, "
-                 "IAS-1/PGI-1, Germany. All rights reserved.")
-__license__ = "MIT license, see LICENSE.txt file"
-__version__ = "0.6.2"
-__contributors__ = ("Philipp Rüßmann")
-=======
 
 __copyright__ = (u'Copyright (c), 2018, Forschungszentrum Jülich GmbH, ' 'IAS-1/PGI-1, Germany. All rights reserved.')
 __license__ = 'MIT license, see LICENSE.txt file'
-__version__ = '0.6.1'
+__version__ = '0.6.2'
 __contributors__ = ('Philipp Rüßmann')
->>>>>>> 69999a60
 
 
 def remove_empty_atoms(show_empty_atoms, structure, silent=False):
@@ -39,7 +31,7 @@
             elif show_empty_atoms:
                 stmp.append_atom(position=pos, symbols='X')
             elif not silent:
-                print("removing atom", site)
+                print('removing atom', site)
         stmp.set_pbc(structure.pbc)
         structure = stmp
     return structure
@@ -118,17 +110,13 @@
     zoom = kwargs.get('zoom', 1.0)
     atom_opacity = kwargs.get('atom_opacity', 0.95)
     static = kwargs.get('static', False)
-<<<<<<< HEAD
-    rotations = kwargs.get('rotations', "-80x,-20y,-5z")
-    
+    rotations = kwargs.get('rotations', '-80x,-20y,-5z')
+
     if 'show_empty_atoms' in kwargs:
         show_empty_atoms = kwargs.pop('show_empty_atoms')
     else:
         show_empty_atoms = False
     struc = remove_empty_atoms(show_empty_atoms, struc, kwargs.get('silent', False))
-=======
-    rotations = kwargs.get('rotations', '-80x,-20y,-5z')
->>>>>>> 69999a60
 
     # check if static needs to be enforced
     static = _check_tk_gui(static)
@@ -572,8 +560,6 @@
 
     ### helper functions (structure plot, rms plot, dos plot, data extraction ...) ###
 
-<<<<<<< HEAD
-=======
     def get_node(self, node):
         """Get node from pk or uuid"""
         from aiida.orm import load_node, Node
@@ -591,7 +577,6 @@
             )
         return node
 
->>>>>>> 69999a60
     def print_clean_inouts(self, node):
         """print inputs and outputs of nodes without showing 'CALL' and 'CREATE' links in workflows."""
         from pprint import pprint
@@ -646,27 +631,8 @@
             show_empty_atoms = kwargs.pop('show_empty_atoms')
         else:
             show_empty_atoms = False
-<<<<<<< HEAD
         structure = remove_empty_atoms(show_empty_atoms, structure, kwargs.get('silent', False))
-            
-=======
-        # check if empty sphere need to be removed for plotting (ase structgure cannot be constructed for alloys or vacancies)
-        if structure.has_vacancies:
-            print('structure has vacancies, need to remove empty sites for plotting')
-            stmp = StructureData(cell=structure.cell)
-            for site in structure.sites:
-                k = structure.get_kind(site.kind_name)
-                pos = site.position
-                if not k.has_vacancies:
-                    stmp.append_atom(position=pos, symbols=k.symbol)
-                elif show_empty_atoms:
-                    stmp.append_atom(position=pos, symbols='X')
-                else:
-                    print('removing atom', site)
-            stmp.set_pbc(structure.pbc)
-            structure = stmp
-
->>>>>>> 69999a60
+
         if _has_ase_notebook() and 'viewer' not in kwargs:
             # by default use ase_notebook if it is available
             self.sview = strucplot_ase_notebook(structure, **kwargs)
@@ -898,60 +864,7 @@
                 rms = o['convergence_group'][u'rms_all_iterations']
                 ptitle = 'Time per iteration: ' + str(o['timings_group'].get('Time in Iteration')) + ' s'
         elif node.process_state in [ProcessState.WAITING, ProcessState.FINISHED, ProcessState.RUNNING]:
-<<<<<<< HEAD
             rms, neutr, etot, efermi = get_rms_kkrcalc_from_remote(node)
-=======
-            # extract info needed to open transport
-            c = node.inputs.code
-            comp = c.computer
-            authinfo = comp.get_authinfo(c.user)
-            transport = authinfo.get_transport()
-
-            out_kkr = ''
-
-            # now get contents of out_kkr using remote call of 'cat'
-            with SandboxFolder() as tempfolder:
-                with tempfolder.open('tempfile', 'w') as f:
-                    try:
-                        node.outputs.remote_folder.getfile('out_kkr', f.name)
-                        has_outfile = True
-                    except:
-                        has_outfile = False
-                if has_outfile:
-                    with tempfolder.open('tempfile', 'r') as f:
-                        out_kkr = f.readlines()
-
-            # now extract rms, charge neutrality, total energy and value of Fermi energy
-            if has_outfile:
-                itmp = 0
-                while itmp >= 0:
-                    itmp = search_string('rms', out_kkr)
-                    if itmp >= 0:
-                        tmpline = out_kkr.pop(itmp)
-                        tmpval = float(tmpline.split('=')[1].split()[0].replace('D', 'e'))
-                        rms.append(tmpval)
-                itmp = 0
-                while itmp >= 0:
-                    itmp = search_string('charge neutrality', out_kkr)
-                    if itmp >= 0:
-                        tmpline = out_kkr.pop(itmp)
-                        tmpval = float(tmpline.split('=')[1].split()[0].replace('D', 'e'))
-                        neutr.append(tmpval)
-                itmp = 0
-                while itmp >= 0:
-                    itmp = search_string('TOTAL ENERGY in ryd', out_kkr)
-                    if itmp >= 0:
-                        tmpline = out_kkr.pop(itmp)
-                        tmpval = float(tmpline.split(':')[1].split()[0].replace('D', 'e'))
-                        etot.append(tmpval)
-                itmp = 0
-                while itmp >= 0:
-                    itmp = search_string('E FERMI', out_kkr)
-                    if itmp >= 0:
-                        tmpline = out_kkr.pop(itmp)
-                        tmpval = float(tmpline.split('FERMI')[1].split()[0].replace('D', 'e'))
-                        efermi.append(tmpval)
->>>>>>> 69999a60
         else:
             print('no rms extracted', node.process_state)
 
@@ -1468,32 +1381,25 @@
 
             nofig = kwargs.get('nofig', False)
             if not nofig:
-<<<<<<< HEAD
-                fig = plt.figure(figsize = (5,5))
-            
+                fig = plt.figure(figsize=(5, 5))
+
             # maybe change the colormap
             cmap = kwargs.get('cmap', plt.cm.viridis)
 
             # maybe scale and shift the x values
             xscale = kwargs.get('xscale', 1.0)
             xshift = kwargs.get('xshift', 0.0)
-            x = (x+xshift)*xscale
+            x = (x + xshift) * xscale
 
             # maybe scale and shift the y values
             yscale = kwargs.get('yscale', 1.0)
             yshift = kwargs.get('yshift', 0.0)
-            y = (y+yshift)*yscale
+            y = (y + yshift) * yscale
 
             # now create the plot
-            plt.pcolormesh(x,y, np.log(abs(BSF.T)), cmap=cmap, edgecolor='face', rasterized= True)
-            plt.ylabel("E-E_F (eV)")
-            plt.xlabel("")
-=======
-                fig = plt.figure(figsize=(5, 5))
-            plt.pcolormesh(x, y, np.log(abs(BSF.T)), cmap=plt.cm.viridis, edgecolor='face', rasterized=True)
+            plt.pcolormesh(x, y, np.log(abs(BSF.T)), cmap=cmap, edgecolor='face', rasterized=True)
             plt.ylabel('E-E_F (eV)')
             plt.xlabel('')
->>>>>>> 69999a60
 
             # contol limits of the color scale
             clim = kwargs.get('clim', None)
@@ -1914,22 +1820,24 @@
                     print('\n# V0, E0, B (without smallest and largest volume)')
                     print('{} {} {}'.format(abs(1 - v02 / v0), abs(1 - e02 / e0), abs(1 - B2 / B)))
         except:
-<<<<<<< HEAD
-            pass # do nothing if no eos data there
+            pass  # do nothing if no eos data there
 
 
 def get_node(node):
     """Get node from pk or uuid"""
     from aiida.orm import load_node, Node
     # load node if pk or uuid is given
-    if type(node)==int:
+    if type(node) == int:
         node = load_node(node)
-    elif type(node)==type(''):
+    elif type(node) == type(''):
         node = load_node(node)
     elif isinstance(node, Node):
         pass
     else:
-        raise TypeError("input node should either be the nodes pk (int), it's uuid (str) or the node itself (aiida.orm.Node). Got type(node)={}".format(type(node)))
+        raise TypeError(
+            "input node should either be the nodes pk (int), it's uuid (str) or the node itself (aiida.orm.Node). Got type(node)={}"
+            .format(type(node))
+        )
     return node
 
 
@@ -1965,30 +1873,30 @@
     # now extract rms, charge neutrality, total energy and value of Fermi energy
     if has_outfile:
         itmp = 0
-        while itmp>=0:
+        while itmp >= 0:
             itmp = search_string('rms', out_kkr)
-            if itmp>=0:
+            if itmp >= 0:
                 tmpline = out_kkr.pop(itmp)
                 tmpval = float(tmpline.split('=')[1].split()[0].replace('D', 'e'))
                 rms.append(tmpval)
         itmp = 0
-        while itmp>=0:
+        while itmp >= 0:
             itmp = search_string('charge neutrality', out_kkr)
-            if itmp>=0:
+            if itmp >= 0:
                 tmpline = out_kkr.pop(itmp)
                 tmpval = float(tmpline.split('=')[1].split()[0].replace('D', 'e'))
                 neutr.append(tmpval)
         itmp = 0
-        while itmp>=0:
+        while itmp >= 0:
             itmp = search_string('TOTAL ENERGY in ryd', out_kkr)
-            if itmp>=0:
+            if itmp >= 0:
                 tmpline = out_kkr.pop(itmp)
                 tmpval = float(tmpline.split(':')[1].split()[0].replace('D', 'e'))
                 etot.append(tmpval)
         itmp = 0
-        while itmp>=0:
+        while itmp >= 0:
             itmp = search_string('E FERMI', out_kkr)
-            if itmp>=0:
+            if itmp >= 0:
                 tmpline = out_kkr.pop(itmp)
                 tmpval = float(tmpline.split('FERMI')[1].split()[0].replace('D', 'e'))
                 efermi.append(tmpval)
@@ -1996,9 +1904,9 @@
         for key in kwargs:
             return_dict[key] = []
             itmp = 0
-            while itmp>=0:
+            while itmp >= 0:
                 itmp = search_string(key, out_kkr)
-                if itmp>=0:
+                if itmp >= 0:
                     tmpline = out_kkr.pop(itmp)
                     tmpval = float(tmpline.split(key)[1])
                 return_dict[key].append(tmpval)
@@ -2006,7 +1914,4 @@
     if return_dict == {}:
         return rms, neutr, etot, efermi
     else:
-        return rms, neutr, etot, efermi, return_dict
-=======
-            pass  # do nothing if no eos data there
->>>>>>> 69999a60
+        return rms, neutr, etot, efermi, return_dict