--- conflicted
+++ resolved
@@ -219,38 +219,25 @@
 
     return r_offset
 
-<<<<<<< HEAD
-
-def pos_exists_already(pos_list_old, pos_new):
-=======
+
 def pos_exists_already(pos_list_old, pos_new, debug=False):
->>>>>>> 35a77a65
     """
     check if pos_new is in pos_list_old
     """
     sort_ref = np.array(pos_list_old)
-<<<<<<< HEAD
     dists = np.sqrt(np.sum((sort_ref - np.array(pos_new))**2, axis=1))
     mask = (dists < 10**-5)
-=======
-    dists = np.sqrt(np.sum((sort_ref-np.array(pos_new))**2, axis=1))
-    mask = (dists < 10**-5) 
-    
+
     if debug:
         print('check pos', dists.min())
->>>>>>> 35a77a65
 
     if dists.min() < 10**-5:
         return True, [i for i in range(len(mask)) if mask[i]]
     else:
         return False, None
 
-<<<<<<< HEAD
-
-def combine_clusters(clust1, clust2_offset):
-=======
+
 def combine_clusters(clust1, clust2_offset, debug=False):
->>>>>>> 35a77a65
     """
     combine impurity clusters and remove doubles in there
 
@@ -264,16 +251,10 @@
     cluster_combined = list(clust1.copy())
 
     # check if imp position of cluster 2 is inside and remove that position
-<<<<<<< HEAD
     # this ensures that imp2 is not kicked out
-    _, i_removed_from_1 = pos_exists_already(clust1[:, :3], clust2_offset[0, :3])
+    _, i_removed_from_1 = pos_exists_already(clust1[:, :3], clust2_offset[0, :3], debug)
     if debug:
         print('i_removed_from_1:', i_removed_from_1)
-=======
-    # this ensures that imp2 is not kicked out 
-    _, i_removed_from_1 = pos_exists_already(clust1[:,:3], clust2_offset[0,:3], debug)
-    if debug: print('i_removed_from_1:', i_removed_from_1)
->>>>>>> 35a77a65
 
     # remove doubled position from impcls1 if there is any
     if i_removed_from_1 is not None:
@@ -282,14 +263,8 @@
 
     # add the rest of the imp cluster of imp 2 if position does not exist already in cluster of imp 1
     kickout_list = []
-<<<<<<< HEAD
-    ipos = 0
-    for pos_add in clust2_offset:
-        if ipos == 0 or not pos_exists_already(np.array(cluster_combined)[:, :3], pos_add[:3])[0]:
-=======
     for ipos, pos_add in enumerate(clust2_offset):
-        if ipos == 0 or not pos_exists_already(np.array(cluster_combined)[:,:3], pos_add[:3], debug)[0]:
->>>>>>> 35a77a65
+        if ipos == 0 or not pos_exists_already(np.array(cluster_combined)[:, :3], pos_add[:3], debug)[0]:
             cluster_combined.append(pos_add)
         else:
             kickout_list.append(ipos)
@@ -304,7 +279,6 @@
     return cluster_combined, rimp_rel_combined, kickout_list, i_removed_from_1
 
 
-
 def create_combined_imp_info(host_structure, impinfo1, impinfo2, offset_imp2, debug=False):
     """
     create impurity clusters from impinfo nodes and combine these putting the second
@@ -329,54 +303,36 @@
     # set zimp in scoef file (not used by the code but makes it easier to read the files / debug)
     clust1[0][4] = zimp1[0]
     clust2[0][4] = zimp2[0]
-<<<<<<< HEAD
-    if debug:
-        print('cls1:', clust1)
-        print('cls2:', clust2)
-
-    # find offset taking into account the possible out-of-plane vector if the imps are in different layers
-    r_out_of_plane = np.array([0, 0, 0])
-    layer1 = impinfo1['ilayer_center']
-    layer2 = impinfo2['ilayer_center']
-    if layer1 != layer2:
-        pos1 = np.array(host_structure.sites[layer1].position)
-        pos2 = np.array(host_structure.sites[layer2].position)
-        r_out_of_plane = pos2 - pos1
-    r_offset = get_inplane_neighbor(host_structure, i_neighbor_inplane, r_out_of_plane)
-    if debug:
-        print('r_offset:', r_offset)
-=======
     #if debug:
     #    print('cls1:', clust1)
     #    print('cls2:', clust2)
 
-        
     if 'r_offset' in offset_imp2.get_dict():
         # use offset given in input
         r_offset = offset_imp2['r_offset']
     else:
         # find offset taking into account the possible out-of-plane vector if the imps are in different layers
-        r_out_of_plane = np.array([0,0,0])
+        r_out_of_plane = np.array([0, 0, 0])
         layer1 = impinfo1['ilayer_center']
         layer2 = impinfo2['ilayer_center']
         if layer1 != layer2:
             pos1 = np.array(host_structure.sites[layer1].position)
             pos2 = np.array(host_structure.sites[layer2].position)
-            r_out_of_plane = pos2-pos1
+            r_out_of_plane = pos2 - pos1
         i_neighbor_inplane = offset_imp2['index']
         r_offset = get_inplane_neighbor(host_structure, i_neighbor_inplane, r_out_of_plane)
-    if debug: print('r_offset:', r_offset)
->>>>>>> 35a77a65
+    if debug:
+        print('r_offset:', r_offset)
 
     # add offset to cluster 2
     clust2_offset = clust2.copy()
     clust2_offset[:, :3] += r_offset
 
     cluster_combined, rimp_rel_combined, kickout_list, i_removed_from_1 = combine_clusters(clust1, clust2_offset, debug)
-    
+
     if 'Rimp_rel' in impinfo1.get_dict():
         rimp_rel_combined = list(impinfo1['Rimp_rel']) + rimp_rel_combined[1:]
-    
+
     if debug:
         #print('cls_combined:', cluster_combined)
         print('rimp_rel_combined:', rimp_rel_combined)
@@ -399,6 +355,7 @@
 
     return {'imp_info_combined': imp_info_combined, 'kickout_info': kickout_info}
 
+
 @calcfunction
 def create_combined_imp_info_cf(host_structure, impinfo1, impinfo2, offset_imp2):
     """
@@ -409,16 +366,10 @@
     return create_combined_imp_info(host_structure, impinfo1, impinfo2, offset_imp2)
 
 
-
 # combine potentials calcfunction
 
-<<<<<<< HEAD
-
-@calcfunction
-def combine_potentials_cf(kickout_info, pot_imp1, pot_imp2, nspin_node):
-=======
+
 def combine_potentials(kickout_info, pot_imp1, pot_imp2, nspin_node):
->>>>>>> 35a77a65
 
     # unpack kickout info
     kickout_list = kickout_info['kickout_list']
@@ -486,6 +437,7 @@
 
     # return the combined potential
     return output_potential_sfd_node
+
 
 @calcfunction
 def combine_potentials_cf(kickout_info, pot_imp1, pot_imp2, nspin_node):
