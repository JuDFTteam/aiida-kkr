--- conflicted
+++ resolved
@@ -558,11 +558,7 @@
                 out_dict['convergence_group']['spin_moment_per_atom_all_iterations'] = spinmom_vec_all
                 tmp_dict['total_spin_moment_unit'] = 'mu_Bohr'
                 out_dict['magnetism_group'] = tmp_dict
-<<<<<<< HEAD
-            elif nspin>1: # extract magnetic information only if nspin>1!
-=======
             elif nspin>1:
->>>>>>> 51411a3e
                 spinmom_vec, spinmom_vec_all, magtot = self._get_magtot(files['out_log'], natom)
                 tmp_dict['total_spin_moment'] = magtot
                 out_dict['convergence_group']['spin_moment_per_atom'] = spinmom_vec
