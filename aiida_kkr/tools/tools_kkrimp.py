#!/usr/bin/env python3
# -*- coding: utf-8 -*-
"""
Tools for the impurity caluclation plugin and its workflows
"""
from __future__ import print_function
from __future__ import division
from __future__ import absolute_import
from __future__ import unicode_literals
from builtins import object, str
from six.moves import range
from six.moves import input
from masci_tools.io.common_functions import open_general
from masci_tools.io.common_functions import search_string
import numpy as np
from masci_tools.io.common_functions import get_alat_from_bravais
from masci_tools.io.common_functions import vec_to_angles
from aiida.common.constants import elements as PeriodicTableElements

<<<<<<< HEAD
__copyright__ = (u'Copyright (c), 2018, Forschungszentrum Jülich GmbH,' 'IAS-1/PGI-1, Germany. All rights reserved.')
__license__ = 'MIT license, see LICENSE.txt file'
__version__ = '0.6.4'
__contributors__ = u'Philipp Rüßmann'
=======

__copyright__ = (u"Copyright (c), 2018, Forschungszentrum Jülich GmbH,"
                 "IAS-1/PGI-1, Germany. All rights reserved.")
__license__ = "MIT license, see LICENSE.txt file"
__version__ = "0.6.5"
__contributors__ = u"Philipp Rüßmann"
>>>>>>> 35a77a65


class modify_potential(object):
    """
    Class for old modify potential script, ported from modify_potential script, initially by D. Bauer
    """

    def _check_potstart(self, str1, mode='pot', shape_ver='new'):
        if mode == 'shape':
            if shape_ver == 'new':
                check1 = 'Shape number' in str1
            else:
                check1 = (len(str1) == 11)
        else:
            check1 = 'exc:' in str1
        return check1

    def _read_input(self, filepath):
        with open_general(filepath) as f:
            data = f.readlines()
            filepathname = f.name

        if 'shapefun' in filepathname:
            mode = 'shape'
        else:
            mode = 'pot'

        # read file
        index1 = []
        index2 = []
        for i in range(len(data)):
            if self._check_potstart(data[i], mode=mode):
                index1.append(i)
                if len(index1) > 1:
                    index2.append(i - 1)
        index2.append(i)

        # read shapefun if old style is used
        if mode == 'shape' and len(index1) < 1:
            index1 = []
            index2 = []
            for i in range(len(data)):
                if self._check_potstart(data[i], mode=mode, shape_ver='old'):
                    index1.append(i)
                if len(index1) > 1:
                    index2.append(i - 1)
                index2.append(i)
        """
        print(index1)
        print(index2)

        print('Potential file read')
        print('found %i potentials in file'%len(index1))
        print('')
        """

        return index1, index2, data

    def shapefun_from_scoef(self, scoefpath, shapefun_path, atom2shapes, shapefun_new):
        """
        Read shapefun and create impurity shapefun using scoef info and shapes array

        :param scoefpath: absolute path to scoef file
        :param shapefun_path: absolute path to input shapefun file
        :param shapes: shapes array for mapping between atom index and shapefunction index
        :param shapefun_new: absolute path to output shapefun file to which the new shapefunction will be written
        """
        index1, index2, data = self._read_input(shapefun_path)

        order = list(range(len(index1)))

        natomtemp = int(open_general(scoefpath).readlines()[0])
        with open_general(scoefpath) as f:
            filedata = f.readlines()[1:natomtemp + 1]
        listnew = []
        for line in filedata:
            if (len(line.split()) > 1):
                listnew.append(atom2shapes[int(line.split()[3]) - 1] - 1)
        order = listnew

        datanew = []
        for i in range(len(order)):
            for ii in range(index1[order[i]], index2[order[i]] + 1):
                datanew.append(data[ii])

        # add header to shapefun_new
        tmp = datanew
        datanew = []
        datanew.append('   %i\n' % (len(order)))
        datanew.append('  1.000000000000E+00\n')
        datanew += tmp
        with open_general(shapefun_new, 'w') as f:
            f.writelines(datanew)

    def neworder_potential(
        self, potfile_in, potfile_out, neworder, potfile_2=None, replace_from_pot2=None, debug=False
    ):
        """
        Read potential file and new potential using a list describing the order of the new potential.
        If a second potential is given as input together with an index list, then the corresponding of
        the output potential are overwritten with positions from the second input potential.

        :param potfile_in: absolute path to input potential
        :type potfile_in: str
        :param potfile_out: absolute path to output potential
        :type potfile_out: str
        :param neworder: list after which output potential is constructed from input potential
        :type neworder: list
        :param potfile_2: optional, absolute path to second potential file if
            positions in new list of potentials shall be replaced by positions of
            second potential, requires *replace_from_pot* to be given as well
        :type potfile_2: str
        :param replace_from_pot: optional, list containing tuples of (position
            in newlist that is to be replaced, position in pot2 with which position
            is replaced)
        :type replace_from_pot: list

        :usage:
            1. modify_potential().neworder_potential(<path_to_input_pot>, <path_to_output_pot>, [])
        """

        # read potfile
        if debug:
            print('potfile: {}'.format(potfile_in))
        index1, index2, data = self._read_input(potfile_in)
        if debug:
            print(index1, index2)
            # add label to potname
            ii = 0
            for i in range(len(data)):
                line = data[i]
                if 'exc:' in line:
                    line = line.replace('     exc:', '%.4i exc:' % ii)
                    data[i] = line
                    ii += 1

        # read potfile2
        if potfile_2 is not None:
            if debug:
                print('potfile2: {}'.format(potfile_2))
            index12, index22, data2 = self._read_input(potfile_2)
            if debug:
                print(index12, index22)
                # add label to potname
                ii = 0
                for i in range(len(data2)):
                    line = data2[i]
                    if 'exc:' in line:
                        line = line.replace('     exc:', '%.4i exc:' % ii)
                        data2[i] = line
                        ii += 1
            # check if also replace_from_pot2 is given correctly
            if replace_from_pot2 is None:
                raise ValueError('replace_from_pot2 not given')
            else:
                replace_from_pot2 = np.array(replace_from_pot2)
                if debug:
                    print('replace list:', replace_from_pot2)
                if np.shape(replace_from_pot2)[1] != 2:
                    raise ValueError('replace_from_pot2 needs to be a 2D array!')
        else:
            if replace_from_pot2 is not None:
                raise ValueError('replace_from_pot2 given but potfile_2 not given')

        # set order in which potential file is written
        # ensure that numbers are integers:
        order = [int(i) for i in neworder]
        if debug:
            print('neworder:', order)

<<<<<<< HEAD
        datanew = []
        for i in range(len(order)):
            # check if new position is replaced with position from old pot
            if replace_from_pot2 is not None and i in replace_from_pot2[:, 0]:
                replace_index = replace_from_pot2[replace_from_pot2[:, 0] == i][0][1]
                if debug:
                    print(i, replace_index)
                for ii in range(index12[replace_index], index22[replace_index] + 1):
                    datanew.append(data2[ii])
            else:  # otherwise take new potntial according to input list
                if debug:
                    print(i)
                for ii in range(index1[order[i]], index2[order[i]] + 1):
=======
        # create output potential
        datanew=[]
        for i in range(len(order)):
            # check if new position is replaced with position from old pot
            if replace_from_pot2 is not None and i in replace_from_pot2[:,0]:
                replace_index = replace_from_pot2[replace_from_pot2[:,0]==i][0][1]
                if debug:
                    print(i, replace_index)
                for count, ii in enumerate(range(index12[replace_index], index22[replace_index]+1)):
                    if count==0 and debug:
                        print(data2[ii])
                    datanew.append(data2[ii])
            else: # otherwise take new potntial according to input list
                if debug:
                    print(i)
                for count, ii in enumerate(range(index1[order[i]], index2[order[i]]+1)):
                    if count==0 and debug:
                        print(data[ii])
>>>>>>> 35a77a65
                    datanew.append(data[ii])

        # write out new potential
        with open_general(potfile_out, 'w') as f:
            f.writelines(datanew)


####################################################################################
# for create scoef functions


def get_structure_data(structure):
    """
    Function to take data from AiiDA's StructureData type and store it into a single numpy array of the following form:
    a = [[x-Position 1st atom, y-Position 1st atom, z-Position 1st atom, index 1st atom, charge 1st atom, 0.],
         [x-Position 2nd atom, y-Position 2nd atom, z-Position 2nd atom, index 2nd atom, charge 1st atom, 0.],
         [..., ..., ..., ..., ..., ...],
         ...
         ]

    :param structure: input structure of the type StructureData

    :return: numpy array a[# of atoms in the unit cell][5] containing the structure related data (positions in units
             of the unit cell length)

    :note:
    """

    #get the connection between coordination number and element symbol
    _atomic_numbers = {data['symbol']: num for num, data in PeriodicTableElements.items()}

    #initialize the array that will be returned later (it will be a (# of atoms in the cell) x 6-matrix)
    a = np.zeros((len(structure.sites), 6))
    k = 0  #running index for filling up the array with data correctly
    charges = []  #will be needed to return the charge number for the different atoms later

    #loop to fill up the a-array with positions, index, charge and a 0. for every atom in the cell
    sites = structure.sites
    n = len(structure.sites) + 1  #needed to do the indexing of atoms
    m = len(structure.sites)  #needed to do the indexing of atoms
    for site in sites:
        for j in range(3):
            a[k][j] = site.position[j]
        sitekind = structure.get_kind(site.kind_name)
        naez = n - m
        m = m - 1
        #convert the element symbol from StructureData to the charge number
        for ikind in range(len(sitekind.symbols)):
            site_symbol = sitekind.symbols[ikind]
            charges.append(_atomic_numbers[site_symbol])
        i = len(charges) - 1
        a[k][3] = int(naez)
        a[k][4] = float(charges[i])
        k = k + 1

    return a


def select_reference(structure_array, i):
    """
    Function that references all of the atoms in the cell to one particular atom i in the cell and calculates
    the distance from the different atoms to atom i. New numpy array will have the form:
    x = [[x-Position 1st atom, y-Position 1st atom, z-Position 1st atom, index 1st atom, charge 1st atom,
            distance 1st atom to atom i],
         [x-Position 2nd atom, y-Position 2nd atom, z-Position 2nd atom, index 2nd atom, charge 1st atom,
            distance 1st atom to atom i],
         [..., ..., ..., ..., ..., ...],
         ...
         ]

    :param structure_array: input array of the cell containing all the atoms (obtained from get_structure_data)
    :param i: index of the atom which should be the new reference

    :return: new structure array with the origin at the selected atom i (for KKRimp: impurity atom)

    :note: the first atom in the structure_array is labelled with 0, the second with 1, ...
    """

    #initialize new array for data centered around atom i
    x = np.zeros((len(structure_array), 6))

    #take the positions of atom i as new origin
    x_ref = np.array([structure_array[i][0], structure_array[i][1], structure_array[i][2], 0, 0, 0])

    #calculate the positions and distances for all atoms in the cell with respect to the chosen atom i
    for k in range(len(structure_array)):
        x[k][5] = get_distance(structure_array, i, k)
        for j in range(5):
            x[k][j] = structure_array[k][j] - x_ref[j]

    return x


def get_distance(structure_array, i, j):
    """
    Calculates and returns the distances between to atoms i and j in the given structure_array

    :param structure_array: input numpy array of the cell containing all the atoms ((# of atoms) x 6-matrix)
    :params i, j: indices of the atoms for which the distance should be calculated (indices again start at 0)

    :return: distance between atoms i and j in units of alat

    :note:
    """

    #calculate x-, y-, z-components of distance of i and j
    del_x = structure_array[i][0] - structure_array[j][0]
    del_y = structure_array[i][1] - structure_array[j][1]
    del_z = structure_array[i][2] - structure_array[j][2]

    #return absolute value of the distance of atom i and j
    return np.sqrt(del_x * del_x + del_y * del_y + del_z * del_z)


def rotate_onto_z(structure, structure_array, vector):
    """
    Rotates all positions of a structure array of orientation 'orient' onto the z-axis. Needed to implement the
    cylindrical cutoff shape.

    :param structure: input structure of the type StructureData
    :param structure_array: input structure array, obtained by select_reference for the referenced system.
    :param vector: reference vector that has to be mapped onto the z-axis.

    :return: rotated system, now the 'orient'-axis is aligned with the z-axis
    """

    #get angles, from vector
    angles = vec_to_angles(vector)
    theta = angles[1]
    phi = angles[2]

    #initialize needed arrays
    x_res = np.delete(structure_array, np.s_[3:6], 1)
    x_temp_1 = np.delete(structure_array, np.s_[3:6], 1)
    x_temp_2 = np.delete(structure_array, np.s_[3:6], 1)

    #define rotation matrices
    #========================
    #rotation around z-axis with angle phi
    R_z = np.array([[np.cos(-phi), -np.sin(-phi), 0.], [np.sin(-phi), np.cos(-phi), 0.], [0., 0., 1]])
    #rotation around y-axis with angle theta
    R_y = np.array([[np.cos(-theta), 0, np.sin(-theta)], [0., 1., 0.], [-np.sin(-theta), 0., np.cos(-theta)]])

    #first rotate around z-axis
    for i in range(len(structure_array)):
        x_temp_1[i] = np.dot(R_z, x_res[i])
        x_temp_2[i] = np.dot(R_y, x_temp_1[i])

    return x_temp_2


def find_neighbors(structure, structure_array, i, radius, clust_shape='spherical', h=0., vector=[0., 0., 1.]):
    """
    Applies periodic boundary conditions and obtains the distances between the selected atom i in the cell and
    all other atoms that lie within a cutoff radius r_cut. Afterwards an numpy array with all those atoms including
    atom i (x_res) will be returned.

    :param structure: input parameter of the StructureData type containing the three bravais lattice cell vectors
    :param structure_array: input numpy structure array containing all the structure related data
    :param i: centered atom at which the origin lies (same one as in select_reference)
    :param radius: Specifies the radius of the cylinder or of the sphere, depending on clust_shape.
                   Input in units of the lattice constant.
    :param clust_shape: specifies the shape of the cluster that is used to determine the neighbors for the 'scoef' file.
                        Default value is 'spherical'. Other possible forms are 'cylindrical' ('h' and 'orient'
                        needed), ... .
    :param h: needed for a cylindrical cluster shape. Specifies the height of the cylinder. Default=0.
              Input in units of the lattice constant.
    :param vector: needed for a cylindrical cluster shape. Specifies the orientation vector of the cylinder. Default:
                   z-direction.

    :return: array with all the atoms within the cutoff (x_res)

    :ToDo: - dynamical box construction (r_cut determines which values n1, n2, n3 have)
           - different cluster forms (spherical, cylinder, ...), add default parameters, better solution for 'orient'
    """

    # make sure we take the correct cell length for 2D structures
    if not structure.pbc[2]:
        allpos = np.array([isite.position for isite in structure.sites])
        maxpos = allpos[allpos[:, 2] == max(allpos[:, 2])]
        c3 = maxpos[0]
        c3[2] += 10  # make sure there is no overlap
        sl3 = np.sum(np.sqrt(c3**2))
    else:
        sl3 = structure.cell_lengths[2]
        c3 = structure.cell[2]

    #obtain cutoff distance from radius and h
    dist_cut = max(radius, h)

    #initialize arrays and reference the system
    x = select_reference(structure_array, i)
    x_temp = np.array([x[i]])

    #calculate needed amount of boxes in all three directions
    #========================================================
    #spherical approach (same distance in all three directions)
    if clust_shape == 'spherical':
        box_1 = int(radius / structure.cell_lengths[0] + 3)
        box_2 = int(radius / structure.cell_lengths[1] + 3)
        box_3 = int(radius / sl3 + 3)
    #cylindrical shape (different distances for the different directions)
    elif clust_shape == 'cylindrical':
        maxval = max(h / 2., radius)
        box_1 = int(maxval / structure.cell_lengths[0] + 3)
        box_2 = int(maxval / structure.cell_lengths[1] + 3)
        box_3 = int(maxval / sl3 + 3)
    #================================================================================================================

    #create array of all the atoms in an expanded system
    box = max(box_1, box_2, box_3)
    cell = np.array(structure.cell)
    cell[2] = c3
    for j in range(len(x)):
        for n in range(-box, box + 1):
            for m in range(-box, box + 1):
                for l in range(-box, box + 1):
                    x_temp = np.append(
                        x_temp, [[
                            x[j][0] + (n * cell[0][0] + m * cell[1][0] + l * cell[2][0]), x[j][1] +
                            (n * cell[0][1] + m * cell[1][1] + l * cell[2][1]), x[j][2] +
                            (n * cell[0][2] + m * cell[1][2] + l * cell[2][2]), x[j][3], x[j][4], 0.
                        ]],
                        axis=0
                    )

    #x_temp now contains all the atoms and their positions regardless if they are bigger or smaller than the cutoff
    x_new = x_temp

    #calculate the distances between all the atoms and the center atom i
    for j in range(len(x_temp)):
        x_new[j][5] = get_distance(x_temp, 0, j)

    #initialize result array
    x_res = np.array([x[i]])

    #only take atoms into account whose distance to atom i is smaller than the cutoff radius
    #dist_cut = dist_cut
    if clust_shape == 'spherical':
        for j in range(len(x_temp)):
            if x_new[j][5] <= dist_cut and x_new[j][5] > 0.:
                x_res = np.append(
                    x_res, [[x_temp[j][0], x_temp[j][1], x_temp[j][2], x_temp[j][3], x_temp[j][4], x_new[j][5]]],
                    axis=0
                )
    elif clust_shape == 'cylindrical':
        for j in range(len(x_temp)):
            #rotate system into help system that is aligned with the z-axis
            x_help = rotate_onto_z(structure, x_temp, vector)

            #calculate in plane distance and vertical distance
            vert_dist = np.absolute(x_help[j][2])
            inplane_dist = np.sqrt(x_help[j][0]**2 + x_help[j][1]**2)
            #print(vert_dist, inplane_dist)
            if vert_dist <= h / 2. and inplane_dist <= radius and x_new[j][5] > 0.:
                x_res = np.append(
                    x_res, [[x_temp[j][0], x_temp[j][1], x_temp[j][2], x_temp[j][3], x_temp[j][4], x_new[j][5]]],
                    axis=0
                )

    #return an unordered array of all the atoms which are within the cutoff distance with respect to atom i
    return x_res


def write_scoef(x_res, path):
    """
    Sorts the data from find_neighbors with respect to the distance to the selected atom and writes the data
    correctly formatted into the file 'scoef'. Additionally the total number of atoms in the list is written out
    in the first line of the file.

    :param x_res: array of atoms within the cutoff radius obtained by find_neighbors (unsorted)

    :output: returns scoef file with the total number of atoms in the first line, then with the formatted positions,
             indices, charges and distances in the subsequent lines.
    """

    #write data of x_res into the 'scoef'-file
    with open_general(path, 'w') as file:
        file.write(str('{0:4d}'.format(len(x_res))))
        file.write('\n')
        for i in range(len(x_res)):
            file.write(str('{0:26.19e}'.format(x_res[i][0])))
            file.write(' ')
            file.write(str('{0:26.19e}'.format(x_res[i][1])))
            file.write(' ')
            file.write(str('{0:26.19e}'.format(x_res[i][2])))
            file.write(' ')
            file.write(str('{0:4d}'.format(int(x_res[i][3]))))
            file.write(' ')
            file.write(str('{0:4.1f}'.format(x_res[i][4])))
            file.write(' ')
            file.write(str('{0:26.19e}'.format(x_res[i][5])))
            file.write('\n')


def create_scoef_array(structure, radius, h=-1, vector=[0., 0., 1.], i=0, alat_input=None):
    """
    Creates the arrays that should be written into the 'scoef' file for a certain structure.
    Needed to conduct an impurity KKR calculation.

    :param structure: input structure of the StructureData type.
    :param radius: input cutoff radius in Ang. units.
    :param h: height of the cutoff cylinder (negative for spherical cluster shape). For negative values, clust_shape
              will be automatically assumed as 'spherical'. If there will be given a h > 0, the clust_shape
              will be 'cylindrical'.
    :param vector: orientation vector of the cylinder (just for clust_shape='cylindrical').
    :param i: atom index around which the cluster should be centered. Default: 0 (first atom in the structure).
    :param alat_input: input lattice constant in Ang. If `None` use the lattice constant that is automatically found. Otherwise rescale everything.
    """

    #shape of the cluster is specified
    if h < 0.:
        clust_shape = 'spherical'
    else:
        clust_shape = 'cylindrical'

    #store data from StructureData type in an numpy array
    structure_array = get_structure_data(structure)

    #creates an array with all the atoms within a certain cluster shape and size with respect to atom i
    c = find_neighbors(structure, structure_array, i, radius, clust_shape, h, vector)

    # convert to internal units (units of the lattice constant)
    alat = get_alat_from_bravais(np.array(structure.cell), structure.pbc[2])
    if alat_input is not None:
        # use input lattice constant instead of automatically found alat
        alat = alat_input
    # now take out alat factor
    c[:, :3] = c[:, :3] / alat  # rescale atom positions
    c[:, -1] = c[:, -1] / alat  # rescale distances

    #sort the data from c with respect to distance to the centered atom
    m = c[:, -1].argsort()
    c = c[m]

    return c


def make_scoef(structure, radius, path, h=-1., vector=[0., 0., 1.], i=0, alat_input=None):
    """
    Creates the 'scoef' file for a certain structure. Needed to conduct an impurity KKR calculation.

    :param structure: input structure of the StructureData type.
    :param radius: input cutoff radius in Ang. units.
    :param h: height of the cutoff cylinder (negative for spherical cluster shape). For negative values, clust_shape
              will be automatically assumed as 'spherical'. If there will be given a h > 0, the clust_shape
              will be 'cylindrical'.
    :param vector: orientation vector of the cylinder (just for clust_shape='cylindrical').
    :param i: atom index around which the cluster should be centered. Default: 0 (first atom in the structure).
    :param alat_input: input lattice constant in Ang. If `None` use the lattice constant that is automatically found. Otherwise rescale everything.
    """

    # returns sorted cluster array
    c = create_scoef_array(structure, radius, h, vector, i, alat_input)

    #writes out the 'scoef'-file
    write_scoef(c, path)

    return c


def write_scoef_full_imp_cls(imp_info_node, path, rescale_alat=None):
    """
    write scoef file from imp_cls info in imp_info_node
    """
    # get dictionay from node
    imp_info = imp_info_node.get_dict()

    # consistency check
    if 'imp_cls' not in list(imp_info.keys()):
        raise InputValidationError("imp_info node does not contain 'imp_cls'")

    imp_cls = np.array(imp_info.get('imp_cls'))

    # rescale if alat_input is used
    if rescale_alat is not None:
        imp_cls[:, :3] *= rescale_alat
        imp_cls[:, -1] *= rescale_alat

    # write scoef file
    write_scoef(imp_cls, path)<|MERGE_RESOLUTION|>--- conflicted
+++ resolved
@@ -17,19 +17,10 @@
 from masci_tools.io.common_functions import vec_to_angles
 from aiida.common.constants import elements as PeriodicTableElements
 
-<<<<<<< HEAD
 __copyright__ = (u'Copyright (c), 2018, Forschungszentrum Jülich GmbH,' 'IAS-1/PGI-1, Germany. All rights reserved.')
 __license__ = 'MIT license, see LICENSE.txt file'
-__version__ = '0.6.4'
+__version__ = '0.6.5'
 __contributors__ = u'Philipp Rüßmann'
-=======
-
-__copyright__ = (u"Copyright (c), 2018, Forschungszentrum Jülich GmbH,"
-                 "IAS-1/PGI-1, Germany. All rights reserved.")
-__license__ = "MIT license, see LICENSE.txt file"
-__version__ = "0.6.5"
-__contributors__ = u"Philipp Rüßmann"
->>>>>>> 35a77a65
 
 
 class modify_potential(object):
@@ -200,7 +191,7 @@
         if debug:
             print('neworder:', order)
 
-<<<<<<< HEAD
+        # create output potential
         datanew = []
         for i in range(len(order)):
             # check if new position is replaced with position from old pot
@@ -208,32 +199,16 @@
                 replace_index = replace_from_pot2[replace_from_pot2[:, 0] == i][0][1]
                 if debug:
                     print(i, replace_index)
-                for ii in range(index12[replace_index], index22[replace_index] + 1):
+                for count, ii in enumerate(range(index12[replace_index], index22[replace_index] + 1)):
+                    if count == 0 and debug:
+                        print(data2[ii])
                     datanew.append(data2[ii])
             else:  # otherwise take new potntial according to input list
                 if debug:
                     print(i)
-                for ii in range(index1[order[i]], index2[order[i]] + 1):
-=======
-        # create output potential
-        datanew=[]
-        for i in range(len(order)):
-            # check if new position is replaced with position from old pot
-            if replace_from_pot2 is not None and i in replace_from_pot2[:,0]:
-                replace_index = replace_from_pot2[replace_from_pot2[:,0]==i][0][1]
-                if debug:
-                    print(i, replace_index)
-                for count, ii in enumerate(range(index12[replace_index], index22[replace_index]+1)):
-                    if count==0 and debug:
-                        print(data2[ii])
-                    datanew.append(data2[ii])
-            else: # otherwise take new potntial according to input list
-                if debug:
-                    print(i)
-                for count, ii in enumerate(range(index1[order[i]], index2[order[i]]+1)):
-                    if count==0 and debug:
+                for count, ii in enumerate(range(index1[order[i]], index2[order[i]] + 1)):
+                    if count == 0 and debug:
                         print(data[ii])
->>>>>>> 35a77a65
                     datanew.append(data[ii])
 
         # write out new potential
