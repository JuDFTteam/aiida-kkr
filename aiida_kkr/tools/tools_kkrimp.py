#!/usr/bin/env python3
# -*- coding: utf-8 -*-

"""
Tools for the impurity caluclation plugin and its workflows
"""
#use print('message') instead of print 'message' in python 2.7 as well:
from __future__ import print_function
# redefine raw_input for python 3/2.7 compatilbility
from sys import version_info
if version_info[0] >= 3:
    def raw_input(msg):
        return input(msg)
         
__copyright__ = (u"Copyright (c), 2018, Forschungszentrum Jülich GmbH,"
                 "IAS-1/PGI-1, Germany. All rights reserved.")
__license__ = "MIT license, see LICENSE.txt file"
__version__ = "0.3"
__contributors__ = u"Philipp Rüßmann"


class modify_potential():
    """
    Class for old modify potential script, ported from modify_potential script, initially by D. Bauer
    """
    
    def _check_potstart(self, str1, mode='pot', shape_ver='new'):
        if mode=='shape':
            if shape_ver=='new':
                check1='Shape number' in str1
            else:
                check1= (len(str1)==11)
        else:
            check1='exc:' in str1
        return check1
        
    def _read_input(self, filepath):
        #print(filepath)
        with open(filepath) as file:
            data = file.readlines()
        
        if 'shapefun' in filepath:
            mode = 'shape'
        else:
            mode = 'pot'
        
        #print(mode, len(data))
            
        # read file
        index1=[];index2=[]
        for i in range(len(data)):
          if self._check_potstart(data[i], mode=mode):
            index1.append(i)
            if len(index1)>1: index2.append(i-1)
        index2.append(i)
        
        # read shapefun if old style is used
        if mode=='shape' and len(index1)<1:
            index1=[];index2=[]
            for i in range(len(data)):
                if self._check_potstart(data[i], mode=mode, shape_ver='old'):
                    index1.append(i)
                if len(index1)>1: index2.append(i-1)
                index2.append(i)
           
        """
        print(index1)
        print(index2)
        
        print('Potential file read')
        print('found %i potentials in file'%len(index1))
        print('')
        """
        
        return index1, index2, data

    def shapefun_from_scoef(self, scoefpath, shapefun_path, atom2shapes, shapefun_new):
        """
        Read shapefun and create impurity shapefun using scoef info and shapes array
        
        :param scoefpath: absolute path to scoef file
        :param shapefun_path: absolute path to input shapefun file
        :param shapes: shapes array for mapping between atom index and shapefunction index
        :param shapefun_new: absolute path to output shapefun file to which the new shapefunction will be written
        """
        index1, index2, data = self._read_input(shapefun_path)
        
        order=range(len(index1))
               
        natomtemp = int(open(scoefpath).readlines()[0])
        filedata=open(scoefpath).readlines()[1:natomtemp+1]
        listnew=[]
        for line in filedata:
            if (len(line.split())>1):
                listnew.append(atom2shapes[int(line.split()[3])-1]-1)
        order = listnew
        
        datanew=[]
        for i in range(len(order)):
          for ii in range(index1[order[i]], index2[order[i]]+1  ):
            datanew.append(data[ii])
            
        # add header to shapefun_new
        tmp = datanew
        datanew = []
        datanew.append('   %i\n' %(len(order)))
        datanew.append('  1.000000000000E+00\n')
        datanew += tmp
        open(shapefun_new,'w').writelines(datanew)
        
    def neworder_potential(self, potfile_in, potfile_out, neworder, potfile_2=None, replace_from_pot2=None):
        """
        Read potential file and new potential using a list describing the order of the new potential.
        If a second potential is given as input together with an index list, then the corresponding of 
        the output potential are overwritten with positions from the second input potential.
        
        :param potfile_in: absolute path to input potential
        :type potfile_in: str
        :param potfile_out: absolute path to output potential
        :type potfile_out: str
        :param neworder: list after which output potential is constructed from input potential
        :type neworder: list
        :param potfile_2: optional, absolute path to second potential file if 
            positions in new list of potentials shall be replaced by positions of 
            second potential, requires *replace_from_pot* to be given as well
        :type potfile_2: str
        :param replace_from_pot: optional, list containing tuples of (position 
            in newlist that is to be replaced, position in pot2 with which position 
            is replaced)
        :type replace_from_pot: list
        
        :usage:
            1. modify_potential().neworder_potential(<path_to_input_pot>, <path_to_output_pot>, [])
        """
        from numpy import array, shape
        
        index1, index2, data = self._read_input(potfile_in)
        
        if potfile_2 is not None:
            index12, index22, data2 = self._read_input(potfile_2)
            # check if also replace_from_pot2 is given correctly
            if replace_from_pot2 is None:
                raise ValueError('replace_from_pot2 not given')
            else:
                replace_from_pot2 = array(replace_from_pot2)
                if shape(replace_from_pot2)[1]!=2:
                    raise ValueError('replace_from_pot2 needs to be a 2D array!')
        else:
            if replace_from_pot2 is not None:
                raise ValueError('replace_from_pot2 given but potfile_2 not given')
        
        # set order in which potential file is written
        order=neworder
                
        datanew=[]
        for i in range(len(order)):
            # check if new position is replaced with position from old pot
            if replace_from_pot2 is not None and i in replace_from_pot2[:,0]:
                    replace_index = replace_from_pot2[replace_from_pot2[:,0]==i][0][1]
                    for ii in range(index12[replace_index], index22[replace_index]+1 ):
                        datanew.append(data2[ii])
            else: # otherwise take new potntial according to input list
                    for ii in range(index1[order[i]], index2[order[i]]+1 ):
                        datanew.append(data[ii])
        
        # write out new potential
        open(potfile_out,'w').writelines(datanew)
        
        
        
        
class kkrimp_parser_functions():
    """
    Class of parser functions for KKRimp calculation
    
    :usage: success, msg_list, out_dict = parse_kkrimp_outputfile().parse_kkrimp_outputfile(out_dict, files)
    """
    
    ### some helper functions ###
    
    def _get_econt_info(self, out_log):
        """
        extract energy contour information from out_log file
        :param out_log: file that is parsed
        :retuns: econt (dict), dictionary containing the energy contour info
        :note: econt contains the following keys
            * 'emin', bottom of energy contour
            * 'Nepts', number of points in energy contour
            * 'epts', list of complex valued energy points
            * 'weights', list of complex valued weights for energy integration
        """
        from aiida_kkr.tools.common_functions import search_string
        from numpy import array
        f = open(out_log)
        tmptxt = f.readlines()
        f.close()
        econt = {}
        itmp = search_string('[read_energy] number of energy points', tmptxt)
        if itmp>=0: econt['Nepts'] = int(tmptxt.pop(itmp).split()[-1])
        itmp = search_string('energies and weights are:', tmptxt)
        if itmp>=0:
            tmp = []
            for ie in range(econt['Nepts']):
                tmpline = tmptxt[itmp+4+ie].split()[1:]
                tmp.append([float(tmpline[0]), float(tmpline[1]), float(tmpline[2]), float(tmpline[3])])
            tmp = array(tmp)
            econt['epts'] = tmp[:,:2]
            econt['weights'] = tmp[:,2:]
            econt['emin'] = tmp[0,0]
        return econt
    
    
    def _get_scfinfo(self, file):
        """
        extract scf infos (nunmber of iterations, max number of iterations, mixing info) from file
        :param file:
        :returns: niter (int), nitermax (int), converged (bool), nmax_reached (bool), mixinfo (dict)
        :note: mixinfo contains information on mixing scheme and mixing factor used in the calculation
        """
        from aiida_kkr.tools.common_functions import search_string
        f = open(file)
        tmptxt = f.readlines()
        f.close()
        # get rms and number of iterations
        itmp, niter, rms = 0, -1, -1
        while itmp >= 0:
            itmp = search_string('average rms-error', tmptxt)
            if itmp >= 0:
                tmp = tmptxt.pop(itmp).replace('D', 'E').split()
                niter = int(tmp[1])
                rms = float(tmp[-1])
        # get max number of scf steps
        itmp = search_string('SCFSTEPS', tmptxt)
        if itmp >= 0:
            nitermax = int(tmptxt.pop(itmp).split()[-1])
        # get qbound
        itmp = search_string('QBOUND', tmptxt)
        if itmp >= 0:
            qbound = float(tmptxt.pop(itmp).split()[-1])
        # get imix
        itmp = search_string('IMIX', tmptxt)
        if itmp >= 0:
            imix = int(tmptxt.pop(itmp).split()[-1])
        # get mixfac
        itmp = search_string('MIXFAC', tmptxt)
        if itmp >= 0:
            mixfac = float(tmptxt.pop(itmp).split()[-1])
        # get fcm
        itmp = search_string('FCM', tmptxt)
        if itmp >= 0:
            fcm = float(tmptxt.pop(itmp).split()[-1])
        # set mixinfo
        mixinfo = [imix, mixfac, qbound, fcm]
        # set converged and nmax_reached logicals
        converged, nmax_reached = False, False
        if nitermax==niter: nmax_reached = True
        if rms<qbound: converged = True
        # return values
        return niter, nitermax, converged, nmax_reached, mixinfo
    
    
    def _get_newsosol(self, file):
        """
        Check if spin orbit coupling solver is used
        :param file: absolute path to out_log.000.txt of KKRimp calculation
        :returns: True(False) if SOC solver is (not) used
        """
        from aiida_kkr.tools.common_functions import search_string
        f = open(file)
        tmptxt = f.readlines()
        f.close()
        itmp = search_string('Spin orbit coupling used?', tmptxt)
        itmp = int(tmptxt.pop(itmp).split()[-1])
        if itmp==1:
            newsosol = True
        else:
            newsosol = False
        return newsosol
    
    
    def _get_natom(self, file):
        """
        Extract number of atoms in impurity cluster
        :param file: file that is parsed to find number of atoms
        :returns: natom (int), number of atoms in impurity cluster
        """
        from aiida_kkr.tools.common_functions import search_string
        f = open(file)
        tmptxt = f.readlines()
        f.close()
        itmp = search_string('NATOM is', tmptxt)
        natom = int(tmptxt.pop(itmp).split()[-1])
        return natom
    
    
    def _get_magtot(self, file):
        """
        Extract total magnetic moment ofall atoms in imp. cluster
        :param file: file that is parsed to find magnetic moments
        :returns: list of total magnetic moments of all atoms
        """
        #TODO implement
        return []
    
    
    def _extract_timings(self, outfile):
        """
        Extract timings for the different parts in the KKRimp code
        :param outfile: timing file of the KKRimp run
        :returns: res (dict) timings in seconds, averaged over iterations
        """
        from aiida_kkr.tools.common_functions import search_string
        f = open(outfile)
        tmptxt = f.readlines()
        f.close()
        search_keys = ['time until scf starts', 
                       'vpot->tmat',
                       'gref->gmat',
                       'gonsite->density', 
                       'energyloop', 
                       'Iteration number', 
                       'Total running time']
                       
        res = {}
        for isearch in search_keys:
            tmpval = []
            itmp = 0
            while itmp>=0:
                itmp = search_string(isearch, tmptxt)
                if itmp>=0:
                    tmpval.append(float(tmptxt.pop(itmp).split()[-1]))
            if len(tmpval)>0:
                res[isearch] = tmpval
        # average over iterations
        niter = len(res.get(search_keys[-2], []))
        if niter>0:
            for key in search_keys[1:6]:
                res[key] = sum(res[key])/niter
            for key in [search_keys[0], search_keys[-1]]:
                res[key] = res[key][0]
        return res
        
        
    def _get_nspin(self, file):
        """
        Extract nspin from file
        :param file: file that is parsed
        :returns: 1 if calculation is paramagnetic, 2 otherwise
        """
        from aiida_kkr.tools.common_functions import search_string
        f = open(file)
        tmptxt = f.readlines()
        f.close()
        itmp = search_string('NSPIN', tmptxt)
        nspin = int(tmptxt.pop(itmp).split()[-1])
        return nspin
    
    
    def _get_spinmom_per_atom(self, file, natom):
        """
        Extract spin moment for all atoms
        :param file: file that is parsed
        :param natom: number of atoms in impurity cluster
        :returns: spinmom_at (list), spin moments for all atoms
        """
        #TODO implement
        return spinmom_at
    
    
    def _get_orbmom_per_atom(self, file, natom):
        """
        Extract orbital moment for all atoms
        :param file: file that is parsed
        :param natom: number of atoms in impurity cluster
        :returns: orbmom_at (list), orbital moments for all atoms
        """
        #TODO implement
        return orbmom_at
        
        
    def _get_EF_potfile(self, potfile):
        """
        Extract EF value from potential file
        :param potfile: file that is parsed
        :returns: EF (float), value of the Fermi energy in Ry
        """
        f = open(potfile)
        tmptxt = f.readlines()
        f.close()
        EF = float(tmptxt[3].split()[1])
        return EF
        
        
    def _get_Etot(self, file):
        """
        Extract total energy file
        :param file: file that is parsed
        :returns: Etot (list), values of the total energy in Ry for all iterations
        """
        from aiida_kkr.tools.common_functions import search_string
        f = open(file)
        tmptxt = f.readlines()
        f.close()
        itmp = 0
        Etot = []
        while itmp >= 0:
            itmp = search_string('TOTAL ENERGY', tmptxt)
            if itmp >= 0:
                Etot.append(float(tmptxt.pop(itmp).split()[-1]))
        return Etot
        
        
    def _get_energies_atom(self, file1, file2, natom):
        """
        Extract single particle and total energies in Ry for all atoms from file 1 and file 2
        :param file1: file containing all single particle energies
        :param file2: file containing all total energies
        :returns: esp_at (list), etot_at (list)
        """
        from numpy import loadtxt
        esp = loadtxt(file1)
        etot = loadtxt(file2)
        esp_at = esp[-natom:,1]
        etot_at = etot[-natom:,1]
        return esp_at, etot_at

    
    ### end helper functions ###

    
    def parse_kkrimp_outputfile(self, out_dict, file_dict):
        """
        Main parser function for kkrimp, read information from files in file_dict and fills out_dict
        :param out_dict: dictionary that is filled with parsed output of the KKRimp calculation
        :param file_dict: dictionary of files that are parsed
        :returns: success (bool), msg_list(list of error/warning messages of parser), out_dict (filled dict of parsed output)
        :note: file_dict should contain the following keys
            * 'outfile', the std_out of the KKRimp calculation
            * 'out_log', the out_log.000.txt file
            * 'out_pot', the output potential
            * 'out_enersp_at', the out_energysp_per_atom_eV file
            * 'out_enertot_at', the out_energytotal_per_atom_eV file
            * 'out_timing', the timing file
            * 'kkrflex_llyfac', the file for the Lloyd factor
            * 'kkrflex_angles', the nonco_angles file for the KKRimp calculation
            * 'out_spinmoms', the output spin moments file
            * 'out_orbmoms', the output orbital moments file
        """
        from aiida_kkr.tools.kkrparser_functions import get_rms, find_warnings, get_charges_per_atom, get_core_states
        from aiida_kkr.tools.common_functions import get_version_info, get_Ry2eV
        
        Ry2eV = get_Ry2eV()
        msg_list = []
        files = file_dict
        
        try:
            code_version, compile_options, serial_number = get_version_info(files['out_log'])
            tmp_dict = {}
            tmp_dict['code_version'] = code_version
            tmp_dict['compile_options'] = compile_options
            tmp_dict['calculation_serial_number'] = serial_number
            out_dict['code_info_group'] = tmp_dict
        except:
            msg = "Error parsing output of KKRimp: Version Info"
            msg_list.append(msg)
        
        tmp_dict = {} # used to group convergence info (rms, rms per atom, charge neutrality)
        # also initialize convegence_group where all info stored for all iterations is kept
        out_dict['convergence_group'] = tmp_dict
        try:
            result, result_atoms_last = get_rms(files['outfile'], files['out_log'])
            tmp_dict['rms'] = result[-1]
            tmp_dict['rms_all_iterations'] = result
            tmp_dict['rms_per_atom'] = result_atoms_last
            tmp_dict['rms_unit'] = 'unitless'
            out_dict['convergence_group'] = tmp_dict
        except:
            msg = "Error parsing output of KKRimp: rms-error"
            msg_list.append(msg)
            
        tmp_dict = {} # used to group magnetism info (spin and orbital moments)
        try:
            result = self._get_magtot(files['out_log'])
            if len(result)>0:
                tmp_dict['total_spin_moment'] = result[-1]
                out_dict['convergence_group']['total_spin_moment_all_iterations'] = result
                tmp_dict['total_spin_moment_unit'] = 'mu_Bohr'
                out_dict['magnetism_group'] = tmp_dict
        except:
            msg = "Error parsing output of KKRimp: total magnetic moment"
            msg_list.append(msg)
            
        try:
            nspin = self._get_nspin(files['out_log'])
            natom = self._get_natom(files['out_log'])
            newsosol = self._get_newsosol(files['out_log'])
            out_dict['nspin'] = nspin
            out_dict['number_of_atoms_in_unit_cell'] = natom
            out_dict['use_newsosol'] = newsosol
        except:
            msg = "Error parsing output of KKRimp: nspin/natom"
            msg_list.append(msg)
        
        try:
            if nspin>1:
                #result, vec, angles = get_spinmom_per_atom(outfile, natom, nonco_out_file)
                spinmom_atom, spinmom_atom_vec_all_iter,  = self._get_spinmom_per_atom(files['out_spinmom'], natom)
                if len(result)>0:
                    tmp_dict['spin_moment_per_atom'] = result[-1,:]
                    if newsosol:
                        tmp_dict['spin_moment_vector_per_atom'] = vec[:]
                        tmp_dict['spin_moment_angles_per_atom'] = angles[:]
                        tmp_dict['spin_moment_angles_per_atom_unit'] = 'degree'
                    out_dict['convergence_group']['spin_moment_per_atom_all_iterations'] = result[:,:]
                    tmp_dict['spin_moment_unit'] = 'mu_Bohr'
                    out_dict['magnetism_group'] = tmp_dict
        except:
            msg = "Error parsing output of KKRimp: spin moment per atom"
            msg_list.append(msg)
        
        # add orbital moments to magnetis group in parser output
        try:
            if nspin>1 and newsosol:
                orbmom_atom = self._get_orbmom_per_atom(files['out_orbmom'], natom)
                if len(result)>0:
                    tmp_dict['total_orbital_moment'] = sum(result[-1,:])
                    tmp_dict['orbital_moment_per_atom'] = result[-1,:]
                    out_dict['convergence_group']['orbital_moment_per_atom_all_iterations'] = result[:,:]
                    tmp_dict['orbital_moment_unit'] = 'mu_Bohr'
                    out_dict['magnetism_group'] = tmp_dict
        except:
            msg = "Error parsing output of KKRimp: orbital moment"
            msg_list.append(msg)
    
        try:
            result = self._get_EF_potfile(files['out_pot'])
            out_dict['fermi_energy'] = result
            out_dict['fermi_energy_units'] = 'Ry'
        except:
            msg = "Error parsing output of KKRimp: EF"
            msg_list.append(msg)
    
        try:
            result = self._get_Etot(files['out_log'])
            print(result)
            out_dict['energy'] = result[-1]*Ry2eV
            out_dict['energy_unit'] = 'eV'
            out_dict['total_energy_Ry'] = result[-1]
            out_dict['total_energy_Ry_unit'] = 'Rydberg'
            out_dict['convergence_group']['total_energy_Ry_all_iterations'] = result
        except:
            msg = "Error parsing output of KKRimp: total energy"
            msg_list.append(msg)
    
        try:
            result = find_warnings(files['outfile'])
            tmp_dict = {}
            tmp_dict['number_of_warnings'] = len(result)
            tmp_dict['warnings_list'] = result
            out_dict['warnings_group'] = tmp_dict
        except:
            msg = "Error parsing output of KKRimp: search for warnings"
            msg_list.append(msg)
    
        try:
            result = self._extract_timings(files['out_timing'])
            out_dict['timings_group'] = result
            out_dict['timings_unit'] = 'seconds'
        except:
            msg = "Error parsing output of KKRimp: timings"
            msg_list.append(msg)
        
        try:
            esp_at, etot_at = self._get_energies_atom(files['out_enersp_at'], files['out_enertot_at'], natom)
            out_dict['single_particle_energies'] = esp_at*Ry2eV
            out_dict['single_particle_energies_unit'] = 'eV'
            out_dict['total_energies_atom'] = etot_at*Ry2eV
            out_dict['total_energies_atom_unit'] = 'eV'
        except:
            msg = "Error parsing output of KKRimp: single particle energies"
            msg_list.append(msg)
        
        try:
            result_WS, result_tot, result_C = get_charges_per_atom(files['out_log'])
            niter = len(out_dict['convergence_group']['rms_all_iterations'])
            natyp = int(len(result_tot)/niter)
            out_dict['total_charge_per_atom'] = result_WS[-natyp:]
            out_dict['charge_core_states_per_atom'] = result_C[-natyp:]
            # this check deals with the DOS case where output is slightly different
            if len(result_WS) == len(result_C):
                out_dict['charge_valence_states_per_atom'] = result_WS[-natyp:]-result_C[-natyp:]
            out_dict['total_charge_per_atom_unit'] = 'electron charge'
            out_dict['charge_core_states_per_atom_unit'] = 'electron charge'
            out_dict['charge_valence_states_per_atom_unit'] = 'electron charge'
        except:
            msg = "Error parsing output of KKRimp: charges"
            msg_list.append(msg)
        
        try:
            econt = self._get_econt_info(files['out_log'])
            tmp_dict = {}
            tmp_dict['emin'] = econt.get('emin')
            tmp_dict['emin_unit'] = 'Rydberg'
            tmp_dict['number_of_energy_points'] = econt.get('Nepts')
            tmp_dict['epoints_contour'] = econt.get('epts')
            tmp_dict['epoints_contour_unit'] = 'Rydberg'
            tmp_dict['epoints_weights'] = econt.get('weights')
            out_dict['energy_contour_group'] = tmp_dict
        except:
            msg = "Error parsing output of KKRimp: energy contour"
            msg_list.append(msg)
        
        try:
            ncore, emax, lmax, descr_max = get_core_states(files['out_pot'])
            tmp_dict = {}
            tmp_dict['number_of_core_states_per_atom'] = ncore
            tmp_dict['energy_highest_lying_core_state_per_atom'] = emax
            tmp_dict['energy_highest_lying_core_state_per_atom_unit'] = 'Rydberg'
            tmp_dict['descr_highest_lying_core_state_per_atom'] = descr_max
            out_dict['core_states_group'] = tmp_dict
        except:
            msg = "Error parsing output of KKRimp: core_states"
            msg_list.append(msg)
            
        try:    
            niter, nitermax, converged, nmax_reached, mixinfo = self._get_scfinfo(files['out_log'])
            out_dict['convergence_group']['number_of_iterations'] = niter
            out_dict['convergence_group']['number_of_iterations_max'] = nitermax
            out_dict['convergence_group']['calculation_converged'] = converged
            out_dict['convergence_group']['nsteps_exhausted'] = nmax_reached
            out_dict['convergence_group']['imix'] = mixinfo[0]
            out_dict['convergence_group']['strmix'] = mixinfo[1]
            out_dict['convergence_group']['qbound'] = mixinfo[2]
            out_dict['convergence_group']['fcm'] = mixinfo[3]
            out_dict['convergence_group']['brymix'] = mixinfo[1]
        except:
            msg = "Error parsing output of KKRimp: scfinfo"
            msg_list.append(msg)            
            
        #convert arrays to lists
        from numpy import ndarray
        for key in out_dict.keys():
            if type(out_dict[key])==ndarray:
                out_dict[key] = list(out_dict[key])
            elif type(out_dict[key])==dict:
                for subkey in out_dict[key].keys():
                    if type(out_dict[key][subkey])==ndarray:
                        out_dict[key][subkey] = (out_dict[key][subkey]).tolist()
                        
                        
        # return output with error messages if there are any
        if len(msg_list)>0:
            return False, msg_list, out_dict
        else:
            return True, [], out_dict
<<<<<<< HEAD



import numpy as np

def get_structure_data(structure):
    """
    Function to take data from AiiDA's StructureData type and store it into a single numpy array of the following form:
    a = [[x-Position 1st atom, y-Position 1st atom, z-Position 1st atom, index 1st atom, charge 1st atom, 0.],
         [x-Position 2nd atom, y-Position 2nd atom, z-Position 2nd atom, index 2nd atom, charge 1st atom, 0.],
         [..., ..., ..., ..., ..., ...],
         ...
         ]
    
    :param structure: input structure of the type StructureData
    
    :return: numpy array a[# of atoms in the unit cell][5] containing the structure related data (positions in units
             of the unit cell length)
    
    :note:   
    """
    
    #import packages
    from aiida.common.constants import elements as PeriodicTableElements
    from aiida_kkr.tools.common_functions import get_Ang2aBohr, get_alat_from_bravais
    import numpy as np
    
    #list of globally used constants
    a_to_bohr = get_Ang2aBohr()
    
    #get the connection between coordination number and element symbol
    _atomic_numbers = {data['symbol']:num for num,
                data in PeriodicTableElements.iteritems()}    
    

    #convert units from Å to Bohr (KKR needs Bohr)
    bravais = np.array(structure.cell)*a_to_bohr
    alat = get_alat_from_bravais(bravais, is3D=structure.pbc[2])
    #bravais = bravais/alat  
    
    #initialize the array that will be returned later (it will be a (# of atoms in the cell) x 6-matrix)
    a = np.zeros((len(structure.sites),6))
    k = 0 #running index for filling up the array with data correctly
    charges = [] #will be needed to return the charge number for the different atoms later  

    #loop to fill up the a-array with positions, index, charge and a 0. for every atom in the cell
    sites = structure.sites 
    n = len(structure.sites) + 1 #needed to do the indexing of atoms
    m = len(structure.sites) #needed to do the indexing of atoms
    for site in sites:
        for j in range(3):
            a[k][j] = site.position[j]*a_to_bohr/alat          
        sitekind = structure.get_kind(site.kind_name)
        naez = n - m
        m = m - 1
        #convert the element symbol from StructureData to the charge number
        for ikind in range(len(sitekind.symbols)):
            site_symbol = sitekind.symbols[ikind]
            charges.append(_atomic_numbers[site_symbol])  
        i = len(charges) - 1
        a[k][3] = int(naez)
        a[k][4] = float(charges[i])
        k = k + 1
        
    return a        

def select_reference(structure_array, i):
    """
    Function that references all of the atoms in the cell to one particular atom i in the cell and calculates 
    the distance from the different atoms to atom i. New numpy array will have the form:
    x = [[x-Position 1st atom, y-Position 1st atom, z-Position 1st atom, index 1st atom, charge 1st atom, 
            distance 1st atom to atom i],
         [x-Position 2nd atom, y-Position 2nd atom, z-Position 2nd atom, index 2nd atom, charge 1st atom, 
            distance 1st atom to atom i],
         [..., ..., ..., ..., ..., ...],
         ...
         ]
    
    :param structure_array: input array of the cell containing all the atoms (obtained from get_structure_data)
    :param i: index of the atom which should be the new reference
    
    :return: new structure array with the origin at the selected atom i (for KKRimp: impurity atom)
    
    :note: the first atom in the structure_array is labelled with 0, the second with 1, ...
    """
    
    #import packages
    import numpy as np
    
    #initialize new array for data centered around atom i
    x = np.zeros((len(structure_array),6))
    
    #take the positions of atom i as new origin
    x_ref = np.array([structure_array[i][0], structure_array[i][1], structure_array[i][2], 0, 0, 0])
    
    #calculate the positions and distances for all atoms in the cell with respect to the chosen atom i
    for k in range(len(structure_array)):
        x[k][5] = get_distance(structure_array, i, k)
        for j in range(5):
            x[k][j] = structure_array[k][j] - x_ref[j]
      
    return x

def get_distance(structure_array, i, j):
    """
    Calculates and returns the distances between to atoms i and j in the given structure_array
    
    :param structure_array: input numpy array of the cell containing all the atoms ((# of atoms) x 6-matrix)
    :params i, j: indices of the atoms for which the distance should be calculated (indices again start at 0)
    
    :return: distance between atoms i and j in units of alat
    
    :note:
    """
    
    #import math package for square root calculation
    import math
    
    #calculate x-, y-, z-components of distance of i and j 
    del_x = structure_array[i][0] - structure_array[j][0]
    del_y = structure_array[i][1] - structure_array[j][1]
    del_z = structure_array[i][2] - structure_array[j][2]
    
    #return absolute value of the distance of atom i and j
    return math.sqrt(del_x*del_x + del_y*del_y + del_z*del_z)

def rotate_onto_z(structure, structure_array, vector):
    """
    Rotates all positions of a structure array of orientation 'orient' onto the z-axis. Needed to implement the
    cylindrical cutoff shape.
    
    :param structure: input structure of the type StructureData
    :param structure_array: input structure array, obtained by select_reference for the referenced system.
    :param vector: reference vector that has to be mapped onto the z-axis. 
                   
    :return: rotated system, now the 'orient'-axis is aligned with the z-axis
    """    
    
    from aiida_kkr.tools.common_functions import vec_to_angles
    import math
    import numpy as np
    
    #get angles, from vector
    angles = vec_to_angles(vector)
    theta = angles[1]
    phi = angles[2]
    
    #initialize needed arrays
    x_res = np.delete(structure_array, np.s_[3:6], 1)
    x_temp_1 = np.delete(structure_array, np.s_[3:6], 1)
    x_temp_2 = np.delete(structure_array, np.s_[3:6], 1)
    
    #define rotation matrices
    #========================
    #rotation around z-axis with angle phi
    R_z = np.array([[math.cos(-phi), -math.sin(-phi), 0.],
                    [math.sin(-phi), math.cos(-phi), 0.],
                    [0., 0., 1]])
    #rotation around y-axis with angle theta
    R_y = np.array([[math.cos(-theta), 0, math.sin(-theta)],
                    [0., 1., 0.],
                    [-math.sin(-theta), 0., math.cos(-theta)]])

    #first rotate around z-axis
    for i in range(len(structure_array)):
        x_temp_1[i] = np.dot(R_z, x_res[i])
        x_temp_2[i] = np.dot(R_y, x_temp_1[i])
    
    return x_temp_2

def find_neighbors(structure, structure_array, i, radius, clust_shape='spherical', h=0., vector=[0., 0., 1.]):
    """
    Applies periodic boundary conditions and obtains the distances between the selected atom i in the cell and 
    all other atoms that lie within a cutoff radius r_cut. Afterwards an numpy array with all those atoms including 
    atom i (x_res) will be returned.
    
    :param structure: input parameter of the StructureData type containing the three bravais lattice cell vectors
    :param structure_array: input numpy structure array containing all the structure related data
    :param i: centered atom at which the origin lies (same one as in select_reference)
    :param radius: Specifies the radius of the cylinder or of the sphere, depending on clust_shape. 
                   Input in units of the lattice constant. 
    :param clust_shape: specifies the shape of the cluster that is used to determine the neighbors for the 'scoef' file.
                        Default value is 'spherical'. Other possible forms are 'cylindrical' ('h' and 'orient' 
                        needed), ... .
    :param h: needed for a cylindrical cluster shape. Specifies the height of the cylinder. Default=0. 
              Input in units of the lattice constant.
    :param vector: needed for a cylindrical cluster shape. Specifies the orientation vector of the cylinder. Default:
                   z-direction.
                  
    :return: array with all the atoms within the cutoff (x_res)
    
    :ToDo: - dynamical box construction (r_cut determines which values n1, n2, n3 have)
           - different cluster forms (spherical, cylinder, ...), add default parameters, better solution for 'orient'
    """
    
    #import packages
    from aiida_kkr.tools.common_functions import get_Ang2aBohr, get_alat_from_bravais
    import numpy as np
    import math
    
    #list of globally used constants
    a_to_bohr = get_Ang2aBohr()
    
    #conversion into units of the lattice constant
    bravais = np.array(structure.cell)*a_to_bohr
    alat = get_alat_from_bravais(bravais, is3D=structure.pbc[2])
    
    #obtain cutoff distance from radius and h
    dist_cut = max(radius, h)
    
    #initialize arrays and reference the system 
    x = select_reference(structure_array, i)
    center = x[i]
    x_temp = np.array([x[i]]) 
    
    #calculate needed amount of boxes in all three directions
    #========================================================
    #spherical approach (same distance in all three directions)
    if clust_shape == 'spherical':
        box_1 = int(radius/(structure.cell_lengths[0]*a_to_bohr/alat) + 1)
        box_2 = int(radius/(structure.cell_lengths[1]*a_to_bohr/alat) + 1)
        box_3 = int(radius/(structure.cell_lengths[2]*a_to_bohr/alat) + 1)
    #cylindrical shape (different distances for the different directions)
    elif clust_shape == 'cylindrical':
        maxval = max(h/2., radius)
        box_1 = int(maxval/(structure.cell_lengths[0]*a_to_bohr/alat) + 1)
        box_2 = int(maxval/(structure.cell_lengths[1]*a_to_bohr/alat) + 1)
        box_3 = int(maxval/(structure.cell_lengths[2]*a_to_bohr/alat) + 1)  
    #================================================================================================================
  
    #create array of all the atoms in an expanded system
    box = max(box_1, box_2, box_3)
    for j in range(len(x)):
        for n in range(-box, box + 1):
            for m in range(-box, box + 1):
                for l in range(-box, box + 1):
                    x_temp = np.append(x_temp, [[x[j][0] + (n*structure.cell[0][0] + m*structure.cell[1][0] + 
                                                     l*structure.cell[2][0])*a_to_bohr/alat, 
                                                 x[j][1] + (n*structure.cell[0][1] + m*structure.cell[1][1] + 
                                                     l*structure.cell[2][1])*a_to_bohr/alat,
                                                 x[j][2] + (n*structure.cell[0][2] + m*structure.cell[1][2] + 
                                                     l*structure.cell[2][2])*a_to_bohr/alat, 
                                                 x[j][3], x[j][4], 0.]], axis = 0)
      
    #x_temp now contains all the atoms and their positions regardless if they are bigger or smaller than the cutoff
    x_new = x_temp
    
    #calculate the distances between all the atoms and the center atom i
    for j in range(len(x_temp)):
        x_new[j][5] = get_distance(x_temp, 0, j)
    
    #initialize result array
    x_res = np.array([x[i]])
    
    #only take atoms into account whose distance to atom i is smaller than the cutoff radius
    #dist_cut = dist_cut
    if clust_shape == 'spherical':
        for j in range(len(x_temp)):
            if x_new[j][5] <= dist_cut and x_new[j][5] > 0.:
                x_res = np.append(x_res, [[x_temp[j][0], 
                                             x_temp[j][1], 
                                             x_temp[j][2], 
                                             x_temp[j][3], x_temp[j][4], x_new[j][5]]], axis=0)
    elif clust_shape == 'cylindrical':
        for j in range(len(x_temp)):
            #rotate system into help system that is aligned with the z-axis
            x_help = rotate_onto_z(structure, x_temp, vector)
        
            #calculate in plane distance and vertical distance
            vert_dist = np.absolute(x_help[j][2])
            inplane_dist = math.sqrt(x_help[j][0]**2 + x_help[j][1]**2)
            #print(vert_dist, inplane_dist)
            if vert_dist <= h/2. and inplane_dist <= radius and x_new[j][5] > 0.:
                x_res = np.append(x_res, [[x_temp[j][0], 
                                             x_temp[j][1], 
                                             x_temp[j][2], 
                                             x_temp[j][3], x_temp[j][4], x_new[j][5]]], axis=0)
     
    #return an unordered array of all the atoms which are within the cutoff distance with respect to atom i
    return x_res

def write_scoef(x_res, path):
    """
    Sorts the data from find_neighbors with respect to the distance to the selected atom and writes the data
    correctly formatted into the file 'scoef'. Additionally the total number of atoms in the list is written out
    in the first line of the file.
    
    :param x_res: array of atoms within the cutoff radius obtained by find_neighbors (unsorted)
    
    :output: returns scoef file with the total number of atoms in the first line, then with the formatted positions,
             indices, charges and distances in the subsequent lines.
    """
    
    #sort the data from x_res with respect to distance to the centered atom
    m = x_res[:,-1].argsort()
    x_res = x_res[m]
    
    #write data of x_res into the 'scoef'-file
    file = open(path, 'w')
    file.write(str("{0:4d}".format(len(x_res))))
    file.write("\n")
    for i in range(len(x_res)):
        file.write(str("{0:26.19e}".format(x_res[i][0])))
        file.write(" ")
        file.write(str("{0:26.19e}".format(x_res[i][1])))
        file.write(" ")
        file.write(str("{0:26.19e}".format(x_res[i][2])))
        file.write(" ")
        file.write(str("{0:4d}".format(int(x_res[i][3]))))
        file.write(" ")
        file.write(str("{0:4.1f}".format(x_res[i][4])))
        file.write(" ")
        file.write(str("{0:26.19e}".format(x_res[i][5])))
        file.write("\n")
    file.close()

def make_scoef(structure, radius, path, h=-1., vector=[0., 0., 1.], i=0):
    """
    Creates the 'scoef' file for a certain structure. Needed to conduct an impurity KKR calculation.
    
    :param structure: input structure of the StructureData type.
    :param radius: input cutoff radius in units of the lattice constant.
    :param h: height of the cutoff cylinder (negative for spherical cluster shape). For negative values, clust_shape 
              will be automatically assumed as 'spherical'. If there will be given a h > 0, the clust_shape 
              will be 'cylindrical'.
    :param vector: orientation vector of the cylinder (just for clust_shape='cylindrical'). 
    :param i: atom index around which the cluster should be centered. Default: 0 (first atom in the structure).
    """
    
    #shape of the cluster is specified
    if h < 0.:
        clust_shape = 'spherical'
    else:
        clust_shape = 'cylindrical'
    
    #store data from StructureData type in an numpy array
    structure_array = get_structure_data(structure)
    
    #creates an array with all the atoms within a certain cluster shape and size with respect to atom i
    c = find_neighbors(structure, structure_array, i, radius, clust_shape, h, vector)  
    
    #writes out the 'scoef'-file
    write_scoef(c, path)
    return c
    
"""
if __name__=='__main__':
    path = '/Users/ruess/sourcecodes/aiida/repositories/repository-ruess_test/repository/node/5e/cb/721a-bd7c-4abf-b41f-ab0f701f1408/path/'
    files = {}
    files['outfile'] = path+'out_kkrimp'
    files['out_log'] = path+'out_log.000.txt'
    files['out_pot'] = path+'out_potential'
    files['out_enersp_at'] = path+'out_energysp_per_atom_eV'
    files['out_enertot_at'] = path+'out_energytotal_per_atom_eV'
    files['out_timing'] = path+'out_timing.000.txt'
    files['kkrflex_llyfac'] = path+'out_timing.000.txt'
    files['kkrflex_angles'] = path+'out_timing.000.txt'
    files['out_spinmoms'] = path+'out_magneticmoments.txt'
    files['out_orbmoms'] = path+'out_magneticmoments.txt'
    s, m, o = kkrimp_parser_functions().parse_kkrimp_outputfile({}, files)
    print('\nsuccess?\n{}\n'.format(s))
    print('\nmessages?\n{}\n'.format(m))
    print('\nout_dict?\n{}\n'.format(o))
#"""
"""
if __name__=='__main__':
    path = '/Users/ruess/sourcecodes/aiida/repositories/repository-ruess_test/repository/node/5e/cb/721a-bd7c-4abf-b41f-ab0f701f1408/path/'
    pot1 = path+'out_potential'
    pot2 = path+'voro/pot'
    out_pot = path+'voro/pot_new'
    out_pot2 = path+'voro/pot_new2'
    neworder = [0,1,2]
    replace_newpos = [[0, 0], [2, 0]]
    #modify_potential().neworder_potential(pot1, out_pot, neworder, 1, potfile_2=pot2, 
    #                                      replace_from_pot2=replace_newpos)
    #modify_potential().neworder_potential(pot2, out_pot2, neworder, 1)
    
    # test 2
    path = '/Users/ruess/sourcecodes/aiida/repositories/repository-ruess_test/repository/node/f5/77/ddf0-b6ec-415b-9e34-4e36969caf11/path/'
    pot1 = path+'potential'
    #from subprocess import check_output
    #out = check_output('grep exc '+pot1, shell=True)
    #print(out.split('\n'))
    out_pot = path+'pot_new'
    neworder = [0, 1, 2, 3, 4, 5, 6, 7, 8, 9]
    #modify_potential().neworder_potential(pot1, out_pot, neworder, 2, potfile_2=pot2, 
    #                                      replace_from_pot2=replace_newpos)
    modify_potential().neworder_potential(pot1, out_pot, neworder)
#"""
=======
        
>>>>>>> 58ef4733
<|MERGE_RESOLUTION|>--- conflicted
+++ resolved
@@ -653,10 +653,10 @@
             return False, msg_list, out_dict
         else:
             return True, [], out_dict
-<<<<<<< HEAD
-
-
-
+
+
+####################################################################################
+# for create scoef functions
 import numpy as np
 
 def get_structure_data(structure):
@@ -998,51 +998,4 @@
     #writes out the 'scoef'-file
     write_scoef(c, path)
     return c
-    
-"""
-if __name__=='__main__':
-    path = '/Users/ruess/sourcecodes/aiida/repositories/repository-ruess_test/repository/node/5e/cb/721a-bd7c-4abf-b41f-ab0f701f1408/path/'
-    files = {}
-    files['outfile'] = path+'out_kkrimp'
-    files['out_log'] = path+'out_log.000.txt'
-    files['out_pot'] = path+'out_potential'
-    files['out_enersp_at'] = path+'out_energysp_per_atom_eV'
-    files['out_enertot_at'] = path+'out_energytotal_per_atom_eV'
-    files['out_timing'] = path+'out_timing.000.txt'
-    files['kkrflex_llyfac'] = path+'out_timing.000.txt'
-    files['kkrflex_angles'] = path+'out_timing.000.txt'
-    files['out_spinmoms'] = path+'out_magneticmoments.txt'
-    files['out_orbmoms'] = path+'out_magneticmoments.txt'
-    s, m, o = kkrimp_parser_functions().parse_kkrimp_outputfile({}, files)
-    print('\nsuccess?\n{}\n'.format(s))
-    print('\nmessages?\n{}\n'.format(m))
-    print('\nout_dict?\n{}\n'.format(o))
-#"""
-"""
-if __name__=='__main__':
-    path = '/Users/ruess/sourcecodes/aiida/repositories/repository-ruess_test/repository/node/5e/cb/721a-bd7c-4abf-b41f-ab0f701f1408/path/'
-    pot1 = path+'out_potential'
-    pot2 = path+'voro/pot'
-    out_pot = path+'voro/pot_new'
-    out_pot2 = path+'voro/pot_new2'
-    neworder = [0,1,2]
-    replace_newpos = [[0, 0], [2, 0]]
-    #modify_potential().neworder_potential(pot1, out_pot, neworder, 1, potfile_2=pot2, 
-    #                                      replace_from_pot2=replace_newpos)
-    #modify_potential().neworder_potential(pot2, out_pot2, neworder, 1)
-    
-    # test 2
-    path = '/Users/ruess/sourcecodes/aiida/repositories/repository-ruess_test/repository/node/f5/77/ddf0-b6ec-415b-9e34-4e36969caf11/path/'
-    pot1 = path+'potential'
-    #from subprocess import check_output
-    #out = check_output('grep exc '+pot1, shell=True)
-    #print(out.split('\n'))
-    out_pot = path+'pot_new'
-    neworder = [0, 1, 2, 3, 4, 5, 6, 7, 8, 9]
-    #modify_potential().neworder_potential(pot1, out_pot, neworder, 2, potfile_2=pot2, 
-    #                                      replace_from_pot2=replace_newpos)
-    modify_potential().neworder_potential(pot1, out_pot, neworder)
-#"""
-=======
-        
->>>>>>> 58ef4733
+    