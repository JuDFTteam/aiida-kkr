# -*- coding: utf-8 -*-
"""
Here workfunctions and normal functions using aiida-stuff (typically used
within workfunctions) are collected.
"""
from __future__ import print_function
from __future__ import division
from __future__ import absolute_import
from __future__ import unicode_literals
from aiida.common.exceptions import InputValidationError
from aiida.engine import calcfunction
from aiida.orm import Dict
from masci_tools.io.kkr_params import kkrparams
from masci_tools.io.common_functions import open_general
from six.moves import range
from builtins import str

# keys that are used by aiida-kkr some something else than KKR parameters
_ignored_keys = ['ef_set', 'use_input_alat']
_ignored_keys += [i.upper() for i in _ignored_keys]


@calcfunction
def update_params_wf(parameternode, updatenode, **link_inputs):
    """
    Work function to update a KKR input parameter node.
    Stores new node in database and creates a link from old parameter node to new node
    Returns updated parameter node using update_params function

    :note: Input nodes need to be valid aiida Dict objects.

    :param parameternode: Input aiida Dict node cotaining KKR specific parameters
    :param updatenode: Input aiida Dict node containing a dictionary with the parameters that are supposed to be changed.

    :note: If 'nodename' is contained in dict of updatenode the string corresponding to this key will be used as nodename for the new node. Otherwise a default name is used
    :note: Similar for 'nodedesc' which gives new node a description

    :example: updated_params = Dict(dict={'nodename': 'my_changed_name', 'nodedesc': 'My description text', 'EMIN': -1, 'RMAX': 10.})
              new_params_node = update_params_wf(input_node, updated_params)
    """
    updatenode_dict = updatenode.get_dict()
    if 'nodename' in list(updatenode_dict.keys()):
        # take nodename out of dict (should only contain valid KKR parameter)
        nodename = updatenode_dict.pop('nodename')
    else:
        nodename = None
    if 'nodedesc' in list(updatenode_dict.keys()):
        # take nodename out of dict (should only contain valid KKR parameter later on)
        nodedesc = updatenode_dict.pop('nodedesc')
    else:
        nodedesc = None

    # do nothing if updatenode is empty
    if len(list(updatenode_dict.keys())) == 0:
        print('Input node is empty, do nothing!')
        raise InputValidationError('Nothing to store in input')
    #
    new_parameternode = update_params(parameternode, nodename=nodename, nodedesc=nodedesc, **updatenode_dict)
    return new_parameternode


def update_params(node, nodename=None, nodedesc=None, **kwargs):
    """
    Update parameter node given with the values given as kwargs.
    Returns new node.

    :param node: Input parameter node (needs to be valid KKR input parameter node).
    :param **kwargs: Input keys with values as in kkrparams.
    :param linkname: Input linkname string. Give link from old to new node a name .
                     If no linkname is given linkname defaults to 'updated parameters'

    :return: parameter node

    :example usage: OutputNode = KkrCalculation.update_params(InputNode, EMIN=-1, NSTEPS=30)

    :note: Keys are set as in kkrparams class. Check documentation of kkrparams for further information.
    :note: If kwargs contain the key `add_direct`, then no kkrparams instance is used and no checks are performed but the dictionary is filled directly!
    :note: By default nodename is 'updated KKR parameters' and description contains list of changed
    """
    # check if node is a valid KKR parameters node
    if not isinstance(node, Dict):
        print('Input node is not a valid Dict node')
        raise InputValidationError('update_params needs valid parameter node as input')

    # check if add_direct is in kwargs (shortcuts checks of kkrparams by not using the kkrparams class to set the dict)
    add_direct = False
    if 'add_direct' in list(kwargs.keys()):
        add_direct = kwargs.pop('add_direct')

    # initialize temporary kkrparams instance containing all possible KKR parameters
    if not add_direct:
        params = kkrparams()
    else:
        params = {}

    # extract input dict from node
    inp_params = node.get_dict()

    # check if input dict contains only values for KKR parameters
    if not add_direct:
        for key in inp_params:
            if key not in list(params.values.keys()) and key not in _ignored_keys:
                print('Input node contains invalid key "{}"'.format(key))
                raise InputValidationError('invalid key "{}" in input parameter node'.format(key))

    # copy values from input node
    for key in inp_params:
        value = inp_params[key]
        if not add_direct:
            params.set_value(key, value, silent=True)
        else:
            params[key] = value

    # to keep track of changed values:
    changed_params = {}

    # check if values are given as **kwargs (otherwise return input node)
    if len(kwargs) == 0:
        print('No additional input keys given, return input node')
        return node.clone()
    for key in kwargs:
        # check if value of 'key' should be set (either because it differs from old para node or because it was not set at all)
        update_value = False
        if key in list(inp_params.keys()):
            if kwargs[key] != inp_params[key]:
                update_value = True
        else:
            update_value = True
        if update_value:
            if not add_direct:
                params.set_value(key, kwargs[key], silent=True)
            else:
                params[key] = kwargs[key]
            changed_params[key] = kwargs[key]

    if len(list(changed_params.keys())) == 0:
        print('No keys have been changed, return input node')
        return node.clone()

    # set linkname with input or default value
    if nodename is None or not isinstance(nodename, str):
        nodename = 'updated KKR parameters'
    if nodedesc is None or not isinstance(nodedesc, str):
        nodedesc = 'changed parameters: {}'.format(changed_params)

    # create new node
    if not add_direct:
        ParaNode = Dict(dict=params.values)
    else:
        ParaNode = Dict(dict=params)
    ParaNode.label = nodename
    ParaNode.description = nodedesc

    return ParaNode


# TODO implment VCA functionality
# maybe one starts from a calculation closest to the VCA case and slowly
# increase ZATOM which violates the _do_never_modify rule in KKR calculation
# this should then create a new structure and modify the old potential accordingly
# general rule: Nover destroy the data provenance!!!


@calcfunction
def prepare_VCA_structure_wf():
    pass


def prepare_VCA_structure():
    pass


# TODO implement 2D input helper
# a helper workfunction would be nice to create the vacuum region etc. for 2D calculation
@calcfunction
def prepare_2Dcalc_wf():
    pass


def prepare_2Dcalc():
    pass


def test_and_get_codenode(codenode, expected_code_type, use_exceptions=False):
    """
    Pass a code node and an expected code (plugin) type. Check that the
    code exists, is unique, and return the Code object.

    :param codenode: the name of the code to load (in the form label@machine)
    :param expected_code_type: a string with the plugin that is expected to
      be loaded. In case no plugins exist with the given name, show all existing
      plugins of that type
    :param use_exceptions: if True, raise a ValueError exception instead of
      calling sys.exit(1)
    :return: a Code object

    :example usage: from kkr_scf workflow::

        if 'voronoi' in inputs:
            try:
                test_and_get_codenode(inputs.voronoi, 'kkr.voro', use_exceptions=True)
            except ValueError:
                error = ("The code you provided for voronoi  does not "
                         "use the plugin kkr.voro")
                self.control_end_wc(error)
    """
    import sys
    from aiida.common.exceptions import NotExistent
    from aiida.orm import Code

    try:
        if codenode is None:
            raise ValueError
        code = codenode
        if code.get_input_plugin_name() != expected_code_type:
            raise ValueError
    except (NotExistent, ValueError):
        from aiida.orm.querybuilder import QueryBuilder
        qb = QueryBuilder()
        qb.append(Code, filters={'attributes.input_plugin': {'==': expected_code_type}}, project='*')

        valid_code_labels = ['{}@{}'.format(c.label, c.get_computer().name) for [c] in qb.all()]

        if valid_code_labels:
            msg = (
                'Pass as further parameter a valid code label.\n'
                'Valid labels with a {} executable are:\n'.format(expected_code_type)
            )
            msg += '\n'.join('* {}'.format(label) for label in valid_code_labels)

            if use_exceptions:
                raise ValueError(msg)
            else:
                print(msg, file=sys.stderr)
                sys.exit(1)
        else:
            msg = (
                'Code not valid, and no valid codes for {}.\n'
                'Configure at least one first using\n'
                '    verdi code setup'.format(expected_code_type)
            )
            if use_exceptions:
                raise ValueError(msg)
            print(msg, file=sys.stderr)
            sys.exit(1)

    return code


def get_inputs_kkr(code, remote, options, label='', description='', parameters=None, serial=False, imp_info=None):
    """
    Get the input for a voronoi calc.
    Wrapper for KkrProcess setting structure, code, options, label, description etc.
    :param code: a valid KKRcode installation (e.g. input from Code.get_from_string('codename@computername'))
    :param remote: remote directory of parent calculation (Voronoi or previous KKR calculation)

    """
    from aiida_kkr.calculations.kkr import KkrCalculation

    # then reuse common inputs setter
    builder = get_inputs_common(
        KkrCalculation, code, remote, None, options, label, description, parameters, serial, imp_info
    )

    return builder


def get_inputs_kkrimporter(code, remote, options, label='', description='', parameters=None, serial=False):
    """
    Get the input for a voronoi calc.
    Wrapper for KkrProcess setting structure, code, options, label, description etc.
    """
    from aiida_kkr.calculations.kkr import KkrCalculation
    KkrProcess = KkrCalculation.process()

    # then reuse common inputs setter
    inputs = get_inputs_common(KkrProcess, code, remote, None, options, label, description, parameters, serial)

    return inputs


def get_inputs_voronoi(code, structure, options, label='', description='', params=None, serial=True, parent_KKR=None):
    """
    Get the input for a voronoi calc.
    Wrapper for VoronoiProcess setting structure, code, options, label, description etc.
    """
    # get process for VoronoiCalculation
    from aiida_kkr.calculations.voro import VoronoiCalculation

    # then reuse common inputs setter all options
    if structure is not None:
        # for 'normal' case starting from structure
        builder = get_inputs_common(
            VoronoiCalculation, code, None, structure, options, label, description, params, serial
        )
    else:
        # for parent_KKR feature used to increase lmax which cannot have 'structure' in inputs
        builder = get_inputs_common(
            VoronoiCalculation, code, None, None, options, label, description, params, serial, parent_KKR=parent_KKR
        )

    return builder


def get_inputs_kkrimp(
    code,
    options,
    label='',
    description='',
    parameters=None,
    serial=False,
    imp_info=None,
    host_GF=None,
    imp_pot=None,
    kkrimp_remote=None,
    host_GF_Efshift=None
):
    """
    Get the input for a kkrimp calc.
    Wrapper for KkrimpProcess setting structure, code, options, label, description etc.
    :param code: a valid KKRimpcode installation (e.g. input from Code.get_from_string('codename@computername'))
    TBD
    """

    from aiida_kkr.calculations.kkrimp import KkrimpCalculation

    # then reuse common inputs setter
    builder = get_inputs_common(
        KkrimpCalculation, code, None, None, options, label, description, parameters, serial, imp_info, host_GF,
        imp_pot, kkrimp_remote, host_GF_Efshift
    )

    return builder


def get_inputs_common(
    calculation,
    code,
    remote,
    structure,
    options,
    label,
    description,
    params,
    serial,
    imp_info=None,
    host_GF=None,
    imp_pot=None,
    kkrimp_remote=None,
    host_GF_Efshift=None,
    **kwargs
):
    """
    Base function common in get_inputs_* functions for different codes
    """
    inputs = calculation.get_builder()

    if structure:
        inputs.structure = structure

    if remote:
        inputs.parent_folder = remote

    if code:
        inputs.code = code
        _sched = code.computer.scheduler_type
    else:
        _sched = None
    if params:
        inputs.parameters = params

    if not options:
        options = {}

    if description:
        inputs.metadata.description = description
    else:
        inputs.metadata.description = ''

    if label:
        inputs.metadata.label = label
    else:
        inputs.metadata.label = ''

    if serial:
        if _sched in ['slurm', 'pbspro']:
            # overwrite settings for serial run
            options['withmpi'] = False
            options['resources'] = {'num_machines': 1}
        if _sched in ['sge']:
            options['withmpi'] = False
            options['resources'] = {'parallel_env': 'smpslots', 'tot_num_mpiprocs': 1}
    else:
        # otherwise assume MPI parallelism if not given in input options
        if 'withmpi' not in list(options.keys()):
            options['withmpi'] = True

    if options:
        inputs.metadata.options = options
    '''
    options = {
    "max_wallclock_seconds": int,
    "resources": dict,
    "custom_scheduler_commands": unicode,
    "queue_name": basestring,
    "computer": Computer,
    "withmpi": bool,
    "mpirun_extra_params": Any(list, tuple),
    "import_sys_environment": bool,
    "environment_variables": dict,
    "priority": unicode,
    "max_memory_kb": int,
    "prepend_text": unicode,
    "append_text": unicode}
    '''

    # for kkrimp calculations
    if imp_info is not None:
        inputs.impurity_info = imp_info

    if host_GF is not None:
        inputs.host_Greenfunction_folder = host_GF

    if host_GF_Efshift is not None:
        inputs.host_Greenfunction_folder_Efshift = host_GF_Efshift

    if imp_pot is not None:
        inputs.impurity_potential = imp_pot

    if kkrimp_remote is not None:
        inputs.parent_calc_folder = kkrimp_remote

    # add additional inputs
    for link_label, node in kwargs.items():
        inputs[link_label] = node

    return inputs


def get_parent_paranode(remote_data):
    """
    Return the input parameter of the parent calculation giving the remote_data node
    """
    inp_calc = remote_data.get_incoming(link_label_filter='remote_folder').first().node
    inp_para = inp_calc.get_incoming(link_label_filter='parameters').first().node
    return inp_para


def generate_inputcard_from_structure(
    parameters,
    structure,
    input_filename,
    parent_calc=None,
    shapes=None,
    isvoronoi=False,
    use_input_alat=False,
    vca_structure=False
):
    """
    Takes information from parameter and structure data and writes input file 'input_filename'

    :param parameters: input parameters node containing KKR-related input parameter
    :param structure: input structure node containing lattice information
    :param input_filename: input filename, typically called 'inputcard'

    optional arguments
    :param parent_calc: input parent calculation node used to determine if EMIN
                        parameter is automatically overwritten (from voronoi output)
                        or not
    :param shapes: input shapes array (set automatically by
                   aiida_kkr.calculations.Kkrcalculation and shall not be overwritten)
    :param isvoronoi: tell whether or not the parameter set is for a voronoi calculation or kkr calculation (have different lists of mandatory keys)
    :param use_input_alat: True/False, determines whether the input alat value is taken or the new alat is computed from the Bravais vectors


    :note: assumes valid structure and parameters, i.e. for 2D case all necessary
           information has to be given. This is checked with function
           'check_2D_input' called in aiida_kkr.calculations.Kkrcalculation
    """

    from aiida.common.constants import elements as PeriodicTableElements
    from numpy import array
    from masci_tools.io.kkr_params import kkrparams
    from masci_tools.io.common_functions import get_Ang2aBohr, get_alat_from_bravais
    from aiida_kkr.calculations.voro import VoronoiCalculation

    # initialize list of warnings
    warnings = []

    # list of globally used constants
    a_to_bohr = get_Ang2aBohr()

    # Get the connection between coordination number and element symbol
    # maybe do in a different way

    _atomic_numbers = {data['symbol']: num for num, data in PeriodicTableElements.items()}

    # KKR wants units in bohr
    bravais = array(structure.cell) * a_to_bohr
    alat_input = parameters.get_dict().get('ALATBASIS')
    if use_input_alat and alat_input is not None:
        alat = alat_input
        wmess = 'found alat in input parameters, this will trigger scaling of RMAX, GMAX and RCLUSTZ!'
        print('WARNING: {}'.format(wmess))
        warnings.append(wmess)
    else:
        alat = get_alat_from_bravais(bravais, is3D=structure.pbc[2])
    bravais = bravais / alat

    sites = structure.sites
    naez = len(sites)
    positions = []
    charges = []
    weights = []  # for CPA
    isitelist = []  # counter sites array for CPA
    isite = 0
    for site in sites:
        pos = site.position
        # TODO maybe convert to rel pos and make sure that type is right for script (array or tuple)
        abspos = array(pos) * a_to_bohr / alat  # also in units of alat
        positions.append(abspos)
        isite += 1
        sitekind = structure.get_kind(site.kind_name)
        for ikind in range(len(sitekind.symbols)):
            site_symbol = sitekind.symbols[ikind]
            if sitekind.is_alloy:
                wght = sitekind.weights[ikind]
            else:
                wght = 1.
            if not sitekind.has_vacancies:
                zatom_tmp = _atomic_numbers[site_symbol]
            else:
                zatom_tmp = 0.0
            if vca_structure and ikind > 0 and not isvoronoi:
                # for VCA case take weighted average (only for KKR code, voronoi code uses zatom of first site for dummy calculation)
                zatom = zatom * wght_last + zatom_tmp * wght
                # also reset weight to 1
                wght = 1.
            else:
                zatom = zatom_tmp
                if vca_structure and isvoronoi:
                    wght = 1.

            wght_last = wght  # for VCA mode

            # make sure that for VCA only averaged position is written (or first for voronoi code)
            if ((
                vca_structure and ((len(sitekind.symbols) == 1) or (not isvoronoi and ikind == 1) or
                                   (isvoronoi and ikind == 0))
            ) or (not vca_structure)):
                charges.append(zatom)
                weights.append(wght)
                isitelist.append(isite)

    weights = array(weights)
    isitelist = array(isitelist)
    charges = array(charges)
    positions = array(positions)

    # workaround for voronoi calculation with Zatom=83 (Bi potential not there!)
    if isvoronoi:
        from numpy import where
        mask_replace_Bi_Pb = where(charges == 83)
        if len(mask_replace_Bi_Pb[0]) > 0:
            charges[mask_replace_Bi_Pb] = 82
            wmess = 'Bi potential not available, using Pb instead!!!'
            print('WARNING: {}'.format(wmess))
            warnings.append(wmess)

    ######################################
    # Prepare keywords for kkr from input structure

    # get parameter dictionary
    input_dict = parameters.get_dict()

    # remove special keys that are used for special cases but are not part of the KKR parameter set
    for key in _ignored_keys:
        if input_dict.get(key) is not None:
            wmess = 'automatically removing value of key {}'.format(key)
            print('WARNING: ' + wmess)
            warnings.append(wmess)
            input_dict.pop(key)

    # get rid of structure related inputs that are overwritten from structure input
    for key in ['BRAVAIS', 'ALATBASIS', 'NAEZ', '<ZATOM>', '<RBASIS>', 'CARTESIAN']:
        if input_dict.get(key) is not None:
            wmess = 'automatically removing value of key {}'.format(key)
            print('WARNING: ' + wmess)
            warnings.append(wmess)
            input_dict.pop(key)

    # automatically rescale RMAX, GMAX, RCLUSTZ, RCLUSTXY which are scaled with the lattice constant
    if alat_input is not None:
        if input_dict.get('RMAX') is not None:
            wmess = 'rescale RMAX: {}'.format(alat_input / alat)
            print('WARNING: ' + wmess)
            warnings.append(wmess)
            input_dict['RMAX'] = input_dict['RMAX'] * alat_input / alat
        if input_dict.get('GMAX') is not None:
            wmess = 'rescale GMAX: {}'.format(1 / (alat_input / alat))
            print('WARNING: ' + wmess)
            warnings.append(wmess)
            input_dict['GMAX'] = input_dict['GMAX'] * 1 / (alat_input / alat)
        if input_dict.get('RCLUSTZ') is not None:
            wmess = 'rescale RCLUSTZ: {}'.format(alat_input / alat)
            print('WARNING: ' + wmess)
            warnings.append(wmess)
            input_dict['RCLUSTZ'] = input_dict['RCLUSTZ'] * alat_input / alat
        if input_dict.get('RCLUSTXY') is not None:
            wmess = 'rescale RCLUSTXY: {}'.format(alat_input / alat)
            print('WARNING: ' + wmess)
            warnings.append(wmess)
            input_dict['RCLUSTXY'] = input_dict['RCLUSTXY'] * alat_input / alat

    # empty kkrparams instance (contains formatting info etc.)
    if not isvoronoi:
        params = kkrparams()
    else:
        params = kkrparams(params_type='voronoi')

    # for KKR calculation set EMIN automatically from parent_calc (always in res.emin of voronoi and kkr) if not provided in input node
    if (('EMIN' not in list(input_dict.keys()) or input_dict['EMIN'] is None) and parent_calc is not None):
        wmess = 'Overwriting EMIN with value from parent calculation {}'.format(parent_calc)
        print('WARNING: ' + wmess)
        warnings.append(wmess)
        if parent_calc.process_class == VoronoiCalculation:
            emin = parent_calc.outputs.output_parameters.get_dict().get('emin')
        else:
            emin = parent_calc.outputs.output_parameters.get_dict().get('energy_contour_group').get('emin')
        print('Setting emin:', emin, 'is emin None?', emin is None)
        params.set_value('EMIN', emin)

    # overwrite keywords with input parameter
    for key in list(input_dict.keys()):
        params.set_value(key, input_dict[key], silent=True)

    # Write input to file (the parameters that are set here are not allowed to be modfied externally)
    params.set_multiple_values(
        BRAVAIS=bravais, ALATBASIS=alat, NAEZ=naez, ZATOM=charges, RBASIS=positions, CARTESIAN=True
    )
    # for CPA case:
    if len(weights) > naez:
        natyp = len(weights)
        params.set_value('NATYP', natyp)
        params.set_value('<CPA-CONC>', weights)
        params.set_value('<SITE>', isitelist)
    else:
        natyp = naez

    # write shapes (extracted from voronoi parent automatically in kkr calculation plugin)
    if shapes is not None:
        params.set_value('<SHAPE>', shapes)

    # change input values of 2D input to new alat:
    rbl = params.get_value('<RBLEFT>')
    rbr = params.get_value('<RBRIGHT>')
    zper_l = params.get_value('ZPERIODL')
    zper_r = params.get_value('ZPERIODR')
    if rbl is not None:
        params.set_value('<RBLEFT>', array(rbl) * a_to_bohr / alat)
    if rbr is not None:
        params.set_value('<RBRIGHT>', array(rbr) * a_to_bohr / alat)
    if zper_l is not None:
        params.set_value('ZPERIODL', array(zper_l) * a_to_bohr / alat)
    if zper_r is not None:
        params.set_value('ZPERIODR', array(zper_r) * a_to_bohr / alat)

    # write inputfile
    params.fill_keywords_to_inputfile(output=input_filename)

    nspin = params.get_value('NSPIN')

    newsosol = False
    if 'NEWSOSOL' in params.get_value('RUNOPT'):
        newsosol = True

    return natyp, nspin, newsosol, warnings


def check_2Dinput_consistency(structure, parameters):
    """
    Check if structure and parameter data are complete and matching.

    :param input: structure, needs to be a valid aiida StructureData node
    :param input: parameters, needs to be valid aiida Dict node

    returns (False, errormessage) if an inconsistency has been found, otherwise return (True, '2D consistency check complete')
    """
    # default is bulk, get 2D info from structure.pbc info (periodic boundary contitions)
    is2D = False
    if not all(structure.pbc):
        # check periodicity, assumes finite size in z-direction
        if structure.pbc != (True, True, False):
            return (
                False,
                'Structure.pbc is neither (True, True, True) for bulk nor (True, True, False) for surface calculation!'
            )
        is2D = True

    # check for necessary info in 2D case
    inp_dict = parameters.get_dict()
    set_keys = [i for i in list(inp_dict.keys()) if inp_dict[i] is not None]
    has2Dinfo = True
    for icheck in ['INTERFACE', '<NRBASIS>', '<RBLEFT>', '<RBRIGHT>', 'ZPERIODL', 'ZPERIODR', '<NLBASIS>']:
        if icheck not in set_keys:
            has2Dinfo = False
    if has2Dinfo and not inp_dict['INTERFACE'] and is2D:
        return (False, "'INTERFACE' parameter set to False but structure is 2D")

    if has2Dinfo != is2D:
        if is2D:
            return (
                False,
                '2D info given in parameters but structure is 3D\nstructure is 2D? {}\ninput has 2D info? {}\nset keys are: {}'
                .format(is2D, has2Dinfo, set_keys)
            )
        return (
            False,
            '3D info given in parameters but structure is 2D\nstructure is 2D? {}\ninput has 2D info? {}\nset keys are: {}'
            .format(is2D, has2Dinfo, set_keys)
        )

    # if everything is ok:
    return (True, '2D consistency check complete')


def structure_from_params(parameters):
    """
    Construct aiida structure out of kkr parameter set (if ALATBASIS, RBASIS, ZATOM etc. are given)

    :param input: parameters, kkrparams object with structure information set (e.g. extracted from read_inputcard function)

    :returns: success, boolean to determine if structure creatoin was successful
    :returns: structure, an aiida StructureData object
    """
    from masci_tools.io.common_functions import get_aBohr2Ang
    from aiida.common.constants import elements as PeriodicTableElements
    from aiida.orm import StructureData
    from masci_tools.io.kkr_params import kkrparams
    from numpy import array

    # check input
    if not isinstance(parameters, kkrparams):
        raise InputValidationError('input parameters needs to be a "kkrparams" instance!')

    # initialize some stuff
    is_complete = True
    for icheck in ['<ZATOM>', '<RBASIS>', 'BRAVAIS', 'ALATBASIS']:
        if parameters.get_value(icheck) is None:
            is_complete = False

    # set natyp
    natyp = parameters.get_value('NATYP')
    naez = parameters.get_value('NAEZ')
    if natyp is None:
        if naez is None:
            is_complete = False
        else:
            natyp = naez

    # check if all necessary info for 2D calculation is there
    if parameters.get_value('INTERFACE'):
        for icheck in ['<NRBASIS>', '<RBLEFT>', '<RBRIGHT>', 'ZPERIODL', 'ZPERIODR', '<NLBASIS>']:
            if parameters.get_value(icheck) is None:
                is_complete = False

    # check CPA case
    if natyp != naez:
        for icheck in ['<SITE>', '<CPA-CONC>']:
            if parameters.get_value(icheck) is None:
                is_complete = False

    if not is_complete:
        return is_complete, StructureData()

    # extract cell using BRAVAIS and ALATBASIS and create empty structure
    alat = parameters.get_value('ALATBASIS')
    cell = array(parameters.get_value('BRAVAIS')) * alat * get_aBohr2Ang()
    struc = StructureData(cell=cell)

    # extract atom numbers
    zatom_all = parameters.get_value('<ZATOM>')

    # extract sites with positions, charges/Atom labels, weights
    # positions in units of alat
    pos_all = array(parameters.get_value('<RBASIS>'))
    if len(pos_all.shape)==1:
        pos_all = array([pos_all])
        zatom_all = [zatom_all]
    if not parameters.get_value('CARTESIAN'):
        # convert from internal to cartesian coordinates
        for isite, tmp_pos in enumerate(pos_all):
            # cell already contains alat factor to convert to Ang. units
            pos_all[isite] = tmp_pos[0]*cell[0] + \
                tmp_pos[1]*cell[1] + tmp_pos[2]*cell[2]
    else:
        pos_all = pos_all * alat * get_aBohr2Ang()  # now positions are in Ang. units

    # convert to list if input contains a single entry only
    if not isinstance(zatom_all, list):
        zatom_all = [zatom_all]
        pos_all = [pos_all]

    # extract weights and sites for CPA calculations
    if natyp == naez:
        weights = [1. for i in range(natyp)]
        sites = list(range(1, natyp + 1))
    else:
        weights = parameters.get_value('<CPA-CONC>')
        sites = parameters.get_value('<SITE>')

    # fill structure from zatom, weights and sites information
    for isite in sites:
        pos = pos_all[sites.index(isite)]
        weight = weights[sites.index(isite)]
        if abs(zatom_all[isite - 1] - int(zatom_all[isite - 1])) > 10**-4:
            # TODO deal with VCA (non-integer zatom)
            print('VCA not implemented yet, stopping here!')
            raise NotImplementedError('VCA functionality not implemented')

<<<<<<< HEAD
        if zatom_all[isite - 1] < 1:
            symbol = 'H'
            weight = 0.0
            struc.append_atom(position=pos, symbols='H', weights=0.0, mass=1.0)
=======
        if zatom_all[isite-1] < 1:
            symbol = 'X'
            struc.append_atom(position=pos, symbols='X', weights=weight)
>>>>>>> 35a77a65
        else:
            symbol = PeriodicTableElements.get(zatom_all[isite - 1]).get('symbol')
            struc.append_atom(position=pos, symbols=symbol, weights=weight)

    # set correct pbc for 2D case
    if parameters.get_value('INTERFACE'):
        struc.set_pbc((True, True, False))

    # finally return structure
    return is_complete, struc


def extract_potname_from_remote(parent_calc_folder):
    """
    extract the bname of the output potential from a RemoteData folder
    """
    from aiida_kkr.calculations import KkrCalculation
    from aiida.orm import CalcJobNode

    pot_name = None
    # extract list of parents (can only extract the parent calculation
    # if there is only a single incoming link to follow)
    parents = parent_calc_folder.get_incoming(node_class=CalcJobNode)
    if len(list(parents))==1:
        parent = parents.first().node
        # now extract the pot_name dependeing on the parent calculation's type
        if parent.process_class == KkrCalculation:
            pot_name = KkrCalculation._OUT_POTENTIAL

    # return the potential name or raise an error if nothing was found
    if pot_name is not None:
        return pot_name
    else:
        raise ValueError('Could not extract a potential name')


@calcfunction
# , parent_calc_folder2=None):
def neworder_potential_wf(settings_node, parent_calc_folder, **kwargs):
    """
    Workfunction to create database structure for aiida_kkr.tools.modify_potential.neworder_potential function
    A temporary file is written in a Sandbox folder on the computer specified via
    the input computer node before the output potential is stored as SinglefileData
    in the Database.

    :param settings_node: settings for the neworder_potential function (Dict)
    :param parent_calc_folder: parent calculation remote folder node where the input
        potential is retreived from (RemoteData)
    :param parent_calc_folder2: *optional*, parent calculation remote folder node where
        the second input potential is retreived from in case 'pot2' and 'replace_newpos'
        are also set in settings_node (RemoteData)
    :param debug: *optional*, contol wether or not debug information is written out (aiida.orm.Bool)

    :returns: output_potential node (SinglefileData)

    .. note::

        The settings_node dictionary needs to be of the following form::

            settings_dict = {'neworder': [list of intended order in output potential]}

        Optional entries are::

            'out_pot': '<filename_output_potential>'  name of the output potential file, defaults to 'potential_neworder' if not specified   
            'pot1': '<filename_input_potential>'      if not given we will try to find it from the type of the parent remote folder
            'pot2': '<filename_second_input_file>'
            'replace_newpos': [[position in neworder list which is replace with potential from pot2, position in pot2 that is chosen for replacement]]
            'switch_spins': [indices of atom for which spins are exchanged] (indices refer to position in neworder input list)
            'label': 'label_for_output_node'
            'description': 'longer_description_for_output_node'
    """
    import os
    from aiida_kkr.tools.tools_kkrimp import modify_potential
    from aiida.common.folders import SandboxFolder
    from aiida.common.exceptions import UniquenessError
    from aiida.orm import CalcJobNode, Dict, RemoteData, SinglefileData

    if 'debug' in list(kwargs.keys()):
        debug = kwargs.get('debug').value
    else:
        debug = False

    if 'parent_calc_folder2' in list(kwargs.keys()):
        parent_calc_folder2 = kwargs.get('parent_calc_folder2', None)
    else:
        parent_calc_folder2 = None

    # check input consistency
    if not isinstance(settings_node, Dict):
        raise InputValidationError('settings_node needs to be a valid aiida Dict node')
    if not isinstance(parent_calc_folder, RemoteData):
        raise InputValidationError('parent_calc_folder needs to be a valid aiida RemoteData node')
    if parent_calc_folder2 is not None and not isinstance(parent_calc_folder2, RemoteData):
        raise InputValidationError('parent_calc_folder2 needs to be a valid aiida RemoteData node')

    settings_dict = settings_node.get_dict()
    pot1 = settings_dict.get('pot1', None)
    if pot1 is None:
<<<<<<< HEAD
        raise InputValidationError(
            'settings_node_dict needs to have key "pot1" containing the filename of the input potential'
        )
    out_pot = settings_dict.get('out_pot', None)
    if out_pot is None:
        raise InputValidationError(
            'settings_node_dict needs to have key "out_pot" containing the filename of the input potential'
        )
=======
        # try to extract the potential name from the type of the parent_calc_folder
        try:
            pot1 = extract_potname_from_remote(parent_calc_folder)
        except ValueError:
            raise InputValidationError(
                'settings_node_dict needs to have key "pot1" containing the filename of the input potential')
    out_pot = settings_dict.get('out_pot', 'potential_neworder')
>>>>>>> 35a77a65
    neworder = settings_dict.get('neworder', None)
    if neworder is None:
        raise InputValidationError(
            'settings_node_dict needs to have key "neworder" containing the list of new positions'
        )
    pot2 = settings_dict.get('pot2', None)
    if pot2 is None and parent_calc_folder2 is not None:
        # try to extract the potential name from the type of the parent_calc_folder
        try:
            pot2 = extract_potname_from_remote(parent_calc_folder2)
        except ValueError:
            raise InputValidationError(
                'settings_node_dict needs to have key "pot2" containing the filename of the input potential')
    replace_newpos = settings_dict.get('replace_newpos', None)
    switch_spins = settings_dict.get('switch_spins', [])

    # Create Sandbox folder for generation of output potential file
    # and construct output potential
    with SandboxFolder() as tempfolder:
        # Get abolute paths of input files from parent calc and filename
        parent_calcs = parent_calc_folder.get_incoming(node_class=CalcJobNode).all()
        n_parents = len(parent_calcs)
        if n_parents != 1:
            raise UniquenessError(
                'Input RemoteData is child of {} '
                'calculation{}, while it should have a single parent'
                ''.format(n_parents, '' if n_parents == 0 else 's')
            )
        parent_calc = parent_calcs[0].node
        with parent_calc.outputs.retrieved.open(pot1) as pot1_fhandle:
            pot1_fpath = pot1_fhandle.name

        # extract nspin from parent calc's input parameter node
        nspin = parent_calc.inputs.parameters.get_dict().get('NSPIN')
        neworder_spin = []
        ii = 0
        for iatom in neworder:
            spins = range(nspin)
            # change spin order if needed
            if ii in switch_spins:
                spins = spins[::-1]
            for ispin in spins:
                neworder_spin.append(iatom * nspin + ispin)
            ii += 1
        neworder = neworder_spin

        # Copy optional files?
        if pot2 is not None and parent_calc_folder2 is not None:
            parent_calcs = parent_calc_folder2.get_incoming(node_class=CalcJobNode).all()
            n_parents = len(parent_calcs)
            if n_parents != 1:
                raise UniquenessError(
                    'Input RemoteData of parent_calc_folder2 is child of {} '
                    'calculation{}, while it should have a single parent'
                    ''.format(n_parents, '' if n_parents == 0 else 's')
                )
            else:
                parent_calc = parent_calcs[0].node
            if pot2 not in parent_calc.outputs.retrieved.list_object_names():
                raise InputValidationError(
                    'neworder_potential_wf: pot2 does not exist', pot2,
                    parent_calc.outputs.retrieved.list_object_names()
                )
            with parent_calc.outputs.retrieved.open(pot2) as pot2_fhandle:
                pot2_fpath = pot2_fhandle.name
        else:
            pot2_fpath = None

        # change file path to Sandbox folder accordingly
        with tempfolder.open(out_pot, u'w') as out_pot_fhandle:
            out_pot_fpath = out_pot_fhandle.name

        # run neworder_potential function
        modify_potential().neworder_potential(
            pot1_fpath, out_pot_fpath, neworder, potfile_2=pot2_fpath, replace_from_pot2=replace_newpos, debug=debug
        )

        # store output potential to SinglefileData
        output_potential_sfd_node = SinglefileData(file=tempfolder.open(out_pot, u'rb'))

        lbl = settings_dict.get('label', None)
        if lbl is not None:
            output_potential_sfd_node.label = lbl
        desc = settings_dict.get('description', None)
        if desc is not None:
            output_potential_sfd_node.description = desc

        # TODO create shapefun sfd node accordingly
        """
        out_shape_path =

        output_shapefun_sfd_node = SinglefileData(file=out_shape_path)

        lbl2 = settings_dict.get('label_shape', None)
        if lbl2 is None and lbl is not None:
            lbl2 = lbl
        if lbl2 is not None:
            output_shapefun_sfd_node.label = lbl2
        desc2 = settings_dict.get('description_shape', None)
        if desc2 is None and desc is not None:
            desc2 = desc
        if desc2 is not None:
            output_shapefun_sfd_node.description = desc2

        return output_potential_sfd_node, output_shapefun_sfd_node
        """
        return output_potential_sfd_node


def vca_check(structure, parameters):
    """

    """
    nsites = 0
    for site in structure.sites:
        sitekind = structure.get_kind(site.kind_name)
        nsites += len(sitekind.symbols)
    # VCA mode if CPAINFO = [-1,-1] first
    try:
        if parameters.get_dict().get('CPAINFO')[0] < 0:
            params_vca_mode = True
        else:
            params_vca_mode = False
    except:
        params_vca_mode = False
    # check if structure supports VCA mode
    vca_structure = False
    if params_vca_mode:
        if nsites > len(structure.sites):
            vca_structure = True

    return vca_structure


def kick_out_corestates(potfile, potfile_out, emin):
    """
    Read potential file and kick out all core states that lie higher than emin.
    If no core state lies higher than emin then the output potential will be the same as the input potential
    :param potfile: input potential
    :param potfile_out: output potential where some core states are kicked out
    :param emin: minimal energy above which all core states are kicked out from potential
    :returns: number of lines that have been deleted
    """
    from masci_tools.io.common_functions import get_corestates_from_potential
    from numpy import where, array

    # read core states
    nstates, energies, lmoments = get_corestates_from_potential(potfile)

    # read potential file
    with open_general(potfile) as f:
        txt = f.readlines()

    # get start of each potential part
    istarts = [iline for iline in range(len(txt)) if 'POTENTIAL' in txt[iline]]
    all_lines = list(range(len(txt)))  # index array

    # change list of core states
    for ipot in range(len(nstates)):
        if nstates[ipot] > 0:
            m = where(energies[ipot] > emin)
            if len(m[0]) > 0:
                istart = istarts[ipot]
                # change number of core states in potential
                # print(txt[istart+6])
                txt[istart + 6] = '%i 1\n' % (nstates[ipot] - len(m[0]))
                # now remove energy line accordingly
                for ie_out in m[0][::-1]:
                    m_out = where(array(all_lines) == istart + 6 + ie_out + 1)[0][0]
                    e_out = all_lines.pop(m_out)

    # find number of deleted lines
    num_deleted = len(txt) - len(all_lines)

    if num_deleted > 0:
        # write output potential
        with open_general(potfile_out, u'w') as f2:
            txt_new = []
            for iline in all_lines:
                txt_new.append(str(txt[iline]))
            f2.writelines(txt_new)

    # return number of lines that were deleted
    return num_deleted


@calcfunction
def kick_out_corestates_wf(potential_sfd, emin):
    """
    Workfunction that kicks out all core states from single file data potential that are higher than emin.
    :param potential_sfd: SinglefileData type of potential
    :param emin: Energy threshold above which all core states are removed from potential (Float)
    :returns: potential without core states higher than emin (SinglefileData)
    """
    from aiida.common.folders import SandboxFolder
    from aiida.orm import SinglefileData

    with SandboxFolder() as tmpdir:
        with tmpdir.open('potential_deleted_core_states', 'w') as potfile_out:
            with potential_sfd.open(potential_sfd.filename) as potfile_in:
                num_deleted = kick_out_corestates(potfile_in, potfile_out, emin)
        # store new potential as single file data object
        if num_deleted > 0:
            with tmpdir.open('potential_deleted_core_states', 'rb') as potfile_out:
                potential_nocore_sfd = SinglefileData(file=potfile_out)

    # return potential
    if num_deleted > 0:
        return potential_nocore_sfd
    else:
        return potential_sfd.clone()


def find_cluster_radius(structure, nclsmin, n_max_box=50, nbins=100):
    """
    Takes structure information (cell and site positions) and computes the minimal cluster radius needed
    such that all clusters around all atoms contain more than `nclsmin` atoms.

    :note: Here we assume spherical clusters around the atoms!

    :param structure: input structure for which the clusters are analyzed
    :param nclsmin: minimal number of atoms in the screening cluster
    :param n_max_box: maximal number of supercells in 3D volume
    :param nbins: number of bins in which the cluster number is analyzed

    :returns: minimal cluster radius needed in Angstroem
    :returns: minimal cluster radius needed in units of the lattice constant
    """
    import numpy as np
    from masci_tools.io.common_functions import get_alat_from_bravais

    # extract values needed from structure
    cell = np.array(structure.cell)
    pos = np.array([site.position for site in structure.sites])

    # settings for supercell box
    box = int((n_max_box / len(pos))**(1 / 3.) + 0.5)
    # print('maximal number of atoms in box (time number of atoms in unit cell):', (box*2+1)**3)

    # find all positions in the supercell
    all_pos_box = np.zeros_like(pos)
    for i in range(-box, box + 1):
        for j in range(-box, box + 1):
            for k in range(-box, box + 1):
                for site in pos:
                    tmppos = site + i * cell[0] + j * cell[1] + k * cell[2]
                    all_pos_box = np.append(all_pos_box, [tmppos], axis=0)
    all_pos_box = all_pos_box[len(pos):]

    # computer number of atoms in the clusters
    # Attention: assumes spherical clusters!
    rclsmax_ang = -1
    for site in pos:
        tmpdiff = np.sort(np.sqrt(np.sum((all_pos_box - site)**2, axis=1)))[1:]
        rmax = tmpdiff.max()
        clssizes = [len(tmpdiff[tmpdiff < i * rmax]) for i in np.linspace(0, 1, nbins)]
        rclsmax_atom = (np.linspace(0, 1, nbins) * rmax)[np.where(np.array(clssizes) < nclsmin)[0].max() + 1]
        if rclsmax_atom > rclsmax_ang:
            rclsmax_ang = rclsmax_atom

    # convert also to alat units
    rclsmax_alat = rclsmax_ang / get_alat_from_bravais(cell, structure.pbc[2])

    # now the minimal cluster radius needed to get the spherical screening clusters around the atoms larger than
    # nclsmin atoms is found and can be returned
    return rclsmax_ang, rclsmax_alat


def get_username(computer):
    """
    set upload dir (get the remote username and try 5 times if there was a connection error
    """
    import time
    try_trans = 0
    while try_trans<5:
        try_trans += 1
        try:
            with computer.get_transport() as transport:
                remote_user = transport.whoami()
        except:
            # this means we have some ssh connection error, thus we wait 5 seconds before we try again
            remote_user = None
            time.sleep(5)
        if remote_user is not None:
            break
    # check if username was extracted correctly and raise an error otherwise
    if remote_user is None:
        raise ValueError('Error getting the username from the computer!')

    return remote_user<|MERGE_RESOLUTION|>--- conflicted
+++ resolved
@@ -784,7 +784,7 @@
     # extract sites with positions, charges/Atom labels, weights
     # positions in units of alat
     pos_all = array(parameters.get_value('<RBASIS>'))
-    if len(pos_all.shape)==1:
+    if len(pos_all.shape) == 1:
         pos_all = array([pos_all])
         zatom_all = [zatom_all]
     if not parameters.get_value('CARTESIAN'):
@@ -818,16 +818,9 @@
             print('VCA not implemented yet, stopping here!')
             raise NotImplementedError('VCA functionality not implemented')
 
-<<<<<<< HEAD
         if zatom_all[isite - 1] < 1:
-            symbol = 'H'
-            weight = 0.0
-            struc.append_atom(position=pos, symbols='H', weights=0.0, mass=1.0)
-=======
-        if zatom_all[isite-1] < 1:
             symbol = 'X'
             struc.append_atom(position=pos, symbols='X', weights=weight)
->>>>>>> 35a77a65
         else:
             symbol = PeriodicTableElements.get(zatom_all[isite - 1]).get('symbol')
             struc.append_atom(position=pos, symbols=symbol, weights=weight)
@@ -851,7 +844,7 @@
     # extract list of parents (can only extract the parent calculation
     # if there is only a single incoming link to follow)
     parents = parent_calc_folder.get_incoming(node_class=CalcJobNode)
-    if len(list(parents))==1:
+    if len(list(parents)) == 1:
         parent = parents.first().node
         # now extract the pot_name dependeing on the parent calculation's type
         if parent.process_class == KkrCalculation:
@@ -891,7 +884,7 @@
 
         Optional entries are::
 
-            'out_pot': '<filename_output_potential>'  name of the output potential file, defaults to 'potential_neworder' if not specified   
+            'out_pot': '<filename_output_potential>'  name of the output potential file, defaults to 'potential_neworder' if not specified
             'pot1': '<filename_input_potential>'      if not given we will try to find it from the type of the parent remote folder
             'pot2': '<filename_second_input_file>'
             'replace_newpos': [[position in neworder list which is replace with potential from pot2, position in pot2 that is chosen for replacement]]
@@ -926,24 +919,14 @@
     settings_dict = settings_node.get_dict()
     pot1 = settings_dict.get('pot1', None)
     if pot1 is None:
-<<<<<<< HEAD
-        raise InputValidationError(
-            'settings_node_dict needs to have key "pot1" containing the filename of the input potential'
-        )
-    out_pot = settings_dict.get('out_pot', None)
-    if out_pot is None:
-        raise InputValidationError(
-            'settings_node_dict needs to have key "out_pot" containing the filename of the input potential'
-        )
-=======
         # try to extract the potential name from the type of the parent_calc_folder
         try:
             pot1 = extract_potname_from_remote(parent_calc_folder)
         except ValueError:
             raise InputValidationError(
-                'settings_node_dict needs to have key "pot1" containing the filename of the input potential')
+                'settings_node_dict needs to have key "pot1" containing the filename of the input potential'
+            )
     out_pot = settings_dict.get('out_pot', 'potential_neworder')
->>>>>>> 35a77a65
     neworder = settings_dict.get('neworder', None)
     if neworder is None:
         raise InputValidationError(
@@ -956,7 +939,8 @@
             pot2 = extract_potname_from_remote(parent_calc_folder2)
         except ValueError:
             raise InputValidationError(
-                'settings_node_dict needs to have key "pot2" containing the filename of the input potential')
+                'settings_node_dict needs to have key "pot2" containing the filename of the input potential'
+            )
     replace_newpos = settings_dict.get('replace_newpos', None)
     switch_spins = settings_dict.get('switch_spins', [])
 
@@ -1218,7 +1202,7 @@
     """
     import time
     try_trans = 0
-    while try_trans<5:
+    while try_trans < 5:
         try_trans += 1
         try:
             with computer.get_transport() as transport:
