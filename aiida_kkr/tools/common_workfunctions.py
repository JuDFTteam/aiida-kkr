--- conflicted
+++ resolved
@@ -101,21 +101,15 @@
         remove_keys = []
         for key in inp_params:
             if key not in list(params.values.keys()) and key not in _ignored_keys:
-<<<<<<< HEAD
                 print('WARNING: Input node contains invalid key "{}"'.format(key))
                 if strict:
-                    raise InputValidationError(
-                        'invalid key "{}" in input parameter node'.format(key))
+                    raise InputValidationError('invalid key "{}" in input parameter node'.format(key))
                 else:
                     # print a warning and remove the key
                     print(f'ignore this key/value pair: {key}: {inp_params.get(key)}')
                     remove_keys.append(key)
         for key in remove_keys:
             inp_params.pop(key)
-=======
-                print('Input node contains invalid key "{}"'.format(key))
-                raise InputValidationError('invalid key "{}" in input parameter node'.format(key))
->>>>>>> 69999a60
 
     # copy values from input node
     for key in inp_params:
