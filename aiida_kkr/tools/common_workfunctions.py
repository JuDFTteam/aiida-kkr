# -*- coding: utf-8 -*-
"""
Here workfunctions and normal functions using aiida-stuff (typically used
within workfunctions) are collected.
"""
from __future__ import print_function
from __future__ import division
from __future__ import absolute_import
from __future__ import unicode_literals
from aiida.common.exceptions import InputValidationError
from aiida.engine import calcfunction
from aiida.orm import Dict
from masci_tools.io.kkr_params import kkrparams
from masci_tools.io.common_functions import open_general
from six.moves import range
from builtins import str

# Ignored keys:
# - Special keys that are used for special cases but are not part of the KKR parameter set.
# - Keys which were part of the KKR parameter set in earlier masci-tools / aiida-kkr versions,
#   but have been removed or renamed, and are included here for backwards compatibility.
_ignored_keys = ['ef_set', 'use_input_alat', '<decouple_spins_cheby>', '<newversion_bdg>']
_ignored_keys += [i.upper() for i in _ignored_keys]


@calcfunction
def update_params_wf(parameternode, updatenode, **link_inputs):
    """
    Work function to update a KKR input parameter node.
    Stores new node in database and creates a link from old parameter node to new node
    Returns updated parameter node using update_params function

    :note: Input nodes need to be valid aiida Dict objects.

    :param parameternode: Input aiida Dict node cotaining KKR specific parameters
    :param updatenode: Input aiida Dict node containing a dictionary with the parameters that are supposed to be changed.

    :note: If 'nodename' is contained in dict of updatenode the string corresponding to this key will be used as nodename for the new node. Otherwise a default name is used
    :note: Similar for 'nodedesc' which gives new node a description

    :example: updated_params = Dict(dict={'nodename': 'my_changed_name', 'nodedesc': 'My description text', 'EMIN': -1, 'RMAX': 10.})
              new_params_node = update_params_wf(input_node, updated_params)
    """
    updatenode_dict = updatenode.get_dict()
    if 'nodename' in list(updatenode_dict.keys()):
        # take nodename out of dict (should only contain valid KKR parameter)
        nodename = updatenode_dict.pop('nodename')
    else:
        nodename = None
    if 'nodedesc' in list(updatenode_dict.keys()):
        # take nodename out of dict (should only contain valid KKR parameter later on)
        nodedesc = updatenode_dict.pop('nodedesc')
    else:
        nodedesc = None

    # do nothing if updatenode is empty
    if len(list(updatenode_dict.keys())) == 0:
        print('Input node is empty, do nothing!')
        raise InputValidationError('Nothing to store in input')
    #
    new_parameternode = update_params(parameternode, nodename=nodename, nodedesc=nodedesc, **updatenode_dict)
    return new_parameternode


def update_params(node, nodename=None, nodedesc=None, strict=False, **kwargs):
    """
    Update parameter node given with the values given as kwargs.
    Returns new node.

    :param node: Input parameter node (needs to be valid KKR input parameter node).
    :param **kwargs: Input keys with values as in kkrparams.
    :param linkname: Input linkname string. Give link from old to new node a name .
                     If no linkname is given linkname defaults to 'updated parameters'

    :return: parameter node

    :example usage: OutputNode = KkrCalculation.update_params(InputNode, EMIN=-1, NSTEPS=30)

    :note: Keys are set as in kkrparams class. Check documentation of kkrparams for further information.
    :note: If kwargs contain the key `add_direct`, then no kkrparams instance is used and no checks are performed but the dictionary is filled directly!
    :note: By default nodename is 'updated KKR parameters' and description contains list of changed
    """
    # check if node is a valid KKR parameters node
    if not isinstance(node, Dict):
        print('Input node is not a valid Dict node')
        raise InputValidationError('update_params needs valid parameter node as input')

    # check if add_direct is in kwargs (shortcuts checks of kkrparams by not using the kkrparams class to set the dict)
    add_direct = False
    if 'add_direct' in list(kwargs.keys()):
        add_direct = kwargs.pop('add_direct')

    # initialize temporary kkrparams instance containing all possible KKR parameters
    if not add_direct:
        params = kkrparams()
    else:
        params = {}

    # extract input dict from node
    inp_params = node.get_dict()

    # check if input dict contains only values for KKR parameters
    if not add_direct:
        remove_keys = []
        for key in inp_params:
            if key not in list(params.values.keys()) and key not in _ignored_keys:
<<<<<<< HEAD
                print(f'WARNING: Input node contains invalid key "{key}"')
                if strict:
                    raise InputValidationError(f'invalid key "{key}" in input parameter node')
                else:
                    # print a warning and remove the key
                    print(f'ignore this key/value pair: {key}: {inp_params.get(key)}')
                    remove_keys.append(key)
        for key in remove_keys:
            inp_params.pop(key)
=======
                msg = f'Invalid key "{key}" in input calc_parameters node.'
                print(msg)
                raise InputValidationError(msg)
>>>>>>> 12f7a600

    # copy values from input node
    for key in inp_params:
        value = inp_params[key]
        if not add_direct:
            params.set_value(key, value, silent=True)
        else:
            params[key] = value

    # to keep track of changed values:
    changed_params = {}

    # check if values are given as **kwargs (otherwise return input node)
    if len(kwargs) == 0:
        print('No additional input keys given, return input node')
        return node.clone()
    for key in kwargs:
        # check if value of 'key' should be set (either because it differs from old para node or because it was not set at all)
        update_value = False
        if key in list(inp_params.keys()):
            if kwargs[key] != inp_params[key]:
                update_value = True
        else:
            update_value = True
        if update_value:
            if not add_direct:
                params.set_value(key, kwargs[key], silent=True)
            else:
                params[key] = kwargs[key]
            changed_params[key] = kwargs[key]

    if len(list(changed_params.keys())) == 0:
        print('No keys have been changed, return input node')
        return node.clone()

    # set linkname with input or default value
    if nodename is None or not isinstance(nodename, str):
        nodename = 'updated KKR parameters'
    if nodedesc is None or not isinstance(nodedesc, str):
        nodedesc = f'changed parameters: {changed_params}'

    # create new node
    if not add_direct:
        ParaNode = Dict(dict=params.values)
    else:
        ParaNode = Dict(dict=params)
    ParaNode.label = nodename
    ParaNode.description = nodedesc

    return ParaNode


# TODO implment VCA functionality
# maybe one starts from a calculation closest to the VCA case and slowly
# increase ZATOM which violates the _do_never_modify rule in KKR calculation
# this should then create a new structure and modify the old potential accordingly
# general rule: Nover destroy the data provenance!!!


@calcfunction
def prepare_VCA_structure_wf():
    pass


def prepare_VCA_structure():
    pass


# TODO implement 2D input helper
# a helper workfunction would be nice to create the vacuum region etc. for 2D calculation
@calcfunction
def prepare_2Dcalc_wf():
    pass


def prepare_2Dcalc():
    pass


def test_and_get_codenode(codenode, expected_code_type, use_exceptions=False):
    """
    Pass a code node and an expected code (plugin) type. Check that the
    code exists, is unique, and return the Code object.

    :param codenode: the name of the code to load (in the form label@machine)
    :param expected_code_type: a string with the plugin that is expected to
      be loaded. In case no plugins exist with the given name, show all existing
      plugins of that type
    :param use_exceptions: if True, raise a ValueError exception instead of
      calling sys.exit(1)
    :return: a Code object

    :example usage: from kkr_scf workflow::

        if 'voronoi' in inputs:
            try:
                test_and_get_codenode(inputs.voronoi, 'kkr.voro', use_exceptions=True)
            except ValueError:
                error = ("The code you provided for voronoi  does not "
                         "use the plugin kkr.voro")
                self.control_end_wc(error)
    """
    import sys
    from aiida.common.exceptions import NotExistent
    from aiida.orm import Code

    try:
        if codenode is None:
            raise ValueError
        code = codenode
        if code.get_input_plugin_name() != expected_code_type:
            raise ValueError
    except (NotExistent, ValueError):
        from aiida.orm.querybuilder import QueryBuilder
        qb = QueryBuilder()
        qb.append(Code, filters={'attributes.input_plugin': {'==': expected_code_type}}, project='*')

        valid_code_labels = [f'{c.label}@{c.get_computer().name}' for [c] in qb.all()]

        if valid_code_labels:
            msg = (
                'Pass as further parameter a valid code label.\n'
                'Valid labels with a {} executable are:\n'.format(expected_code_type)
            )
            msg += '\n'.join('* {}'.format(label) for label in valid_code_labels)

            if use_exceptions:
                raise ValueError(msg)
            else:
                print(msg, file=sys.stderr)
                sys.exit(1)
        else:
            msg = (
                'Code not valid, and no valid codes for {}.\n'
                'Configure at least one first using\n'
                '    verdi code setup'.format(expected_code_type)
            )
            if use_exceptions:
                raise ValueError(msg)
            print(msg, file=sys.stderr)
            sys.exit(1)

    return code


def get_inputs_kkr(code, remote, options, label='', description='', parameters=None, serial=False, imp_info=None):
    """
    Get the input for a voronoi calc.
    Wrapper for KkrProcess setting structure, code, options, label, description etc.
    :param code: a valid KKRcode installation (e.g. input from Code.get_from_string('codename@computername'))
    :param remote: remote directory of parent calculation (Voronoi or previous KKR calculation)

    """
    from aiida_kkr.calculations.kkr import KkrCalculation

    # then reuse common inputs setter
    builder = get_inputs_common(
        KkrCalculation, code, remote, None, options, label, description, parameters, serial, imp_info
    )

    return builder


def get_inputs_kkrimporter(code, remote, options, label='', description='', parameters=None, serial=False):
    """
    Get the input for a voronoi calc.
    Wrapper for KkrProcess setting structure, code, options, label, description etc.
    """
    from aiida_kkr.calculations.kkr import KkrCalculation
    KkrProcess = KkrCalculation.process()

    # then reuse common inputs setter
    inputs = get_inputs_common(KkrProcess, code, remote, None, options, label, description, parameters, serial)

    return inputs


def get_inputs_voronoi(code, structure, options, label='', description='', params=None, serial=True, parent_KKR=None):
    """
    Get the input for a voronoi calc.
    Wrapper for VoronoiProcess setting structure, code, options, label, description etc.
    """
    # get process for VoronoiCalculation
    from aiida_kkr.calculations.voro import VoronoiCalculation

    # then reuse common inputs setter all options
    if structure is not None:
        # for 'normal' case starting from structure
        builder = get_inputs_common(
            VoronoiCalculation, code, None, structure, options, label, description, params, serial
        )
    else:
        # for parent_KKR feature used to increase lmax which cannot have 'structure' in inputs
        builder = get_inputs_common(
            VoronoiCalculation, code, None, None, options, label, description, params, serial, parent_KKR=parent_KKR
        )

    return builder


def get_inputs_kkrimp(
    code,
    options,
    label='',
    description='',
    parameters=None,
    serial=False,
    imp_info=None,
    host_GF=None,
    imp_pot=None,
    kkrimp_remote=None,
    host_GF_Efshift=None
):
    """
    Get the input for a kkrimp calc.
    Wrapper for KkrimpProcess setting structure, code, options, label, description etc.
    :param code: a valid KKRimpcode installation (e.g. input from Code.get_from_string('codename@computername'))
    TBD
    """

    from aiida_kkr.calculations.kkrimp import KkrimpCalculation

    # then reuse common inputs setter
    builder = get_inputs_common(
        KkrimpCalculation, code, None, None, options, label, description, parameters, serial, imp_info, host_GF,
        imp_pot, kkrimp_remote, host_GF_Efshift
    )

    return builder


def get_inputs_common(
    calculation,
    code,
    remote,
    structure,
    options,
    label,
    description,
    params,
    serial,
    imp_info=None,
    host_GF=None,
    imp_pot=None,
    kkrimp_remote=None,
    host_GF_Efshift=None,
    **kwargs
):
    """
    Base function common in get_inputs_* functions for different codes
    """
    inputs = calculation.get_builder()

    if structure:
        inputs.structure = structure

    if remote:
        inputs.parent_folder = remote

    if code:
        inputs.code = code
        _sched = code.computer.scheduler_type
    else:
        _sched = None
    if params:
        inputs.parameters = params

    if not options:
        options = {}

    if description:
        inputs.metadata.description = description
    else:
        inputs.metadata.description = ''

    if label:
        inputs.metadata.label = label
    else:
        inputs.metadata.label = ''

    if serial:
        if _sched in ['slurm', 'pbspro']:
            # overwrite settings for serial run
            options['withmpi'] = False
            options['resources'] = {'num_machines': 1}
        if _sched in ['sge']:
            options['withmpi'] = False
            options['resources'] = {'parallel_env': 'smpslots', 'tot_num_mpiprocs': 1}
    else:
        # otherwise assume MPI parallelism if not given in input options
        if 'withmpi' not in list(options.keys()):
            options['withmpi'] = True

    if options:
        inputs.metadata.options = options
    '''
    options = {
    "max_wallclock_seconds": int,
    "resources": dict,
    "custom_scheduler_commands": unicode,
    "queue_name": basestring,
    "computer": Computer,
    "withmpi": bool,
    "mpirun_extra_params": Any(list, tuple),
    "import_sys_environment": bool,
    "environment_variables": dict,
    "priority": unicode,
    "max_memory_kb": int,
    "prepend_text": unicode,
    "append_text": unicode}
    '''

    # for kkrimp calculations
    if imp_info is not None:
        inputs.impurity_info = imp_info

    if host_GF is not None:
        inputs.host_Greenfunction_folder = host_GF

    if host_GF_Efshift is not None:
        inputs.host_Greenfunction_folder_Efshift = host_GF_Efshift

    if imp_pot is not None:
        inputs.impurity_potential = imp_pot

    if kkrimp_remote is not None:
        inputs.parent_calc_folder = kkrimp_remote

    # add additional inputs
    for link_label, node in kwargs.items():
        inputs[link_label] = node

    return inputs


def get_parent_paranode(remote_data):
    """
    Return the input parameter of the parent calculation giving the remote_data node
    """
    inp_calc = remote_data.get_incoming(link_label_filter='remote_folder').first().node
    inp_para = inp_calc.get_incoming(link_label_filter='parameters').first().node
    return inp_para


def generate_inputcard_from_structure(
    parameters,
    structure,
    input_filename,
    parent_calc=None,
    shapes=None,
    isvoronoi=False,
    use_input_alat=False,
    vca_structure=False
):
    """
    Takes information from parameter and structure data and writes input file 'input_filename'

    :param parameters: input parameters node containing KKR-related input parameter
    :param structure: input structure node containing lattice information
    :param input_filename: input filename, typically called 'inputcard'

    optional arguments
    :param parent_calc: input parent calculation node used to determine if EMIN
                        parameter is automatically overwritten (from voronoi output)
                        or not
    :param shapes: input shapes array (set automatically by
                   aiida_kkr.calculations.Kkrcalculation and shall not be overwritten)
    :param isvoronoi: tell whether or not the parameter set is for a voronoi calculation or kkr calculation (have different lists of mandatory keys)
    :param use_input_alat: True/False, determines whether the input alat value is taken or the new alat is computed from the Bravais vectors


    :note: assumes valid structure and parameters, i.e. for 2D case all necessary
           information has to be given. This is checked with function
           'check_2D_input' called in aiida_kkr.calculations.Kkrcalculation
    """

    from aiida.common.constants import elements as PeriodicTableElements
    from numpy import array
    from masci_tools.io.kkr_params import kkrparams
    from masci_tools.io.common_functions import get_Ang2aBohr, get_alat_from_bravais
    from aiida_kkr.calculations.voro import VoronoiCalculation

    # initialize list of warnings
    warnings = []

    # list of globally used constants
    a_to_bohr = get_Ang2aBohr()

    # Get the connection between coordination number and element symbol
    # maybe do in a different way

    _atomic_numbers = {data['symbol']: num for num, data in PeriodicTableElements.items()}

    # KKR wants units in bohr
    bravais = array(structure.cell) * a_to_bohr
    alat_input = parameters.get_dict().get('ALATBASIS')
    if use_input_alat and alat_input is not None:
        alat = alat_input
        wmess = 'found alat in input parameters, this will trigger scaling of RMAX, GMAX and RCLUSTZ!'
        print(f'WARNING: {wmess}')
        warnings.append(wmess)
    else:
        alat = get_alat_from_bravais(bravais, is3D=structure.pbc[2])
    bravais = bravais / alat

    sites = structure.sites
    naez = len(sites)
    positions = []
    charges = []
    weights = []  # for CPA
    isitelist = []  # counter sites array for CPA
    isite = 0
    for site in sites:
        pos = site.position
        # TODO maybe convert to rel pos and make sure that type is right for script (array or tuple)
        abspos = array(pos) * a_to_bohr / alat  # also in units of alat
        positions.append(abspos)
        isite += 1
        sitekind = structure.get_kind(site.kind_name)
        for ikind in range(len(sitekind.symbols)):
            site_symbol = sitekind.symbols[ikind]
            if sitekind.is_alloy:
                wght = sitekind.weights[ikind]
            else:
                wght = 1.
            if not sitekind.has_vacancies:
                zatom_tmp = _atomic_numbers[site_symbol]
            else:
                zatom_tmp = 0.0
            if vca_structure and ikind > 0 and not isvoronoi:
                # for VCA case take weighted average (only for KKR code, voronoi code uses zatom of first site for dummy calculation)
                zatom = zatom * wght_last + zatom_tmp * wght
                # also reset weight to 1
                wght = 1.
            else:
                zatom = zatom_tmp
                if vca_structure and isvoronoi:
                    wght = 1.

            wght_last = wght  # for VCA mode

            # make sure that for VCA only averaged position is written (or first for voronoi code)
            if ((
                vca_structure and ((len(sitekind.symbols) == 1) or (not isvoronoi and ikind == 1) or
                                   (isvoronoi and ikind == 0))
            ) or (not vca_structure)):
                charges.append(zatom)
                weights.append(wght)
                isitelist.append(isite)

    weights = array(weights)
    isitelist = array(isitelist)
    charges = array(charges)
    positions = array(positions)

    # workaround for voronoi calculation with Zatom=83 (Bi potential not there!)
    if isvoronoi:
        from numpy import where
        mask_replace_Bi_Pb = where(charges == 83)
        if len(mask_replace_Bi_Pb[0]) > 0:
            charges[mask_replace_Bi_Pb] = 82
            wmess = 'Bi potential not available, using Pb instead!!!'
            print(f'WARNING: {wmess}')
            warnings.append(wmess)

    ######################################
    # Prepare keywords for kkr from input structure

    # get parameter dictionary
    input_dict = parameters.get_dict()

    # remove special keys that are used for special cases but are not part of the KKR parameter set
    for key in _ignored_keys:
        if input_dict.get(key) is not None:
            wmess = f'automatically removing value of key {key}'
            print('WARNING: ' + wmess)
            warnings.append(wmess)
            input_dict.pop(key)

    # get rid of structure related inputs that are overwritten from structure input
    for key in ['BRAVAIS', 'ALATBASIS', 'NAEZ', '<ZATOM>', '<RBASIS>', 'CARTESIAN']:
        if input_dict.get(key) is not None:
            wmess = f'automatically removing value of key {key}'
            print('WARNING: ' + wmess)
            warnings.append(wmess)
            input_dict.pop(key)

    # automatically rescale RMAX, GMAX, RCLUSTZ, RCLUSTXY which are scaled with the lattice constant
    if alat_input is not None:
        if input_dict.get('RMAX') is not None:
            wmess = f'rescale RMAX: {alat_input / alat}'
            print('WARNING: ' + wmess)
            warnings.append(wmess)
            input_dict['RMAX'] = input_dict['RMAX'] * alat_input / alat
        if input_dict.get('GMAX') is not None:
            wmess = f'rescale GMAX: {1 / (alat_input / alat)}'
            print('WARNING: ' + wmess)
            warnings.append(wmess)
            input_dict['GMAX'] = input_dict['GMAX'] * 1 / (alat_input / alat)
        if input_dict.get('RCLUSTZ') is not None:
            wmess = f'rescale RCLUSTZ: {alat_input / alat}'
            print('WARNING: ' + wmess)
            warnings.append(wmess)
            input_dict['RCLUSTZ'] = input_dict['RCLUSTZ'] * alat_input / alat
        if input_dict.get('RCLUSTXY') is not None:
            wmess = f'rescale RCLUSTXY: {alat_input / alat}'
            print('WARNING: ' + wmess)
            warnings.append(wmess)
            input_dict['RCLUSTXY'] = input_dict['RCLUSTXY'] * alat_input / alat

    # empty kkrparams instance (contains formatting info etc.)
    if not isvoronoi:
        params = kkrparams()
    else:
        params = kkrparams(params_type='voronoi')

    # for KKR calculation set EMIN automatically from parent_calc (always in res.emin of voronoi and kkr) if not provided in input node
    if (('EMIN' not in list(input_dict.keys()) or input_dict['EMIN'] is None) and parent_calc is not None):
        wmess = f'Overwriting EMIN with value from parent calculation {parent_calc}'
        print('WARNING: ' + wmess)
        warnings.append(wmess)
        if parent_calc.process_class == VoronoiCalculation:
            emin = parent_calc.outputs.output_parameters.get_dict().get('emin')
        else:
            emin = parent_calc.outputs.output_parameters.get_dict().get('energy_contour_group').get('emin')
        print('Setting emin:', emin, 'is emin None?', emin is None)
        params.set_value('EMIN', emin)

    # overwrite keywords with input parameter
    for key in list(input_dict.keys()):
        params.set_value(key, input_dict[key], silent=True)

    # Write input to file (the parameters that are set here are not allowed to be modfied externally)
    params.set_multiple_values(
        BRAVAIS=bravais, ALATBASIS=alat, NAEZ=naez, ZATOM=charges, RBASIS=positions, CARTESIAN=True
    )
    # for CPA case:
    if len(weights) > naez:
        natyp = len(weights)
        params.set_value('NATYP', natyp)
        params.set_value('<CPA-CONC>', weights)
        params.set_value('<SITE>', isitelist)
    else:
        natyp = naez

    # write shapes (extracted from voronoi parent automatically in kkr calculation plugin)
    if shapes is not None:
        params.set_value('<SHAPE>', shapes)

    # change input values of 2D input to new alat:
    rbl = params.get_value('<RBLEFT>')
    rbr = params.get_value('<RBRIGHT>')
    zper_l = params.get_value('ZPERIODL')
    zper_r = params.get_value('ZPERIODR')
    if rbl is not None:
        params.set_value('<RBLEFT>', array(rbl) * a_to_bohr / alat)
    if rbr is not None:
        params.set_value('<RBRIGHT>', array(rbr) * a_to_bohr / alat)
    if zper_l is not None:
        params.set_value('ZPERIODL', array(zper_l) * a_to_bohr / alat)
    if zper_r is not None:
        params.set_value('ZPERIODR', array(zper_r) * a_to_bohr / alat)

    # write inputfile
    params.fill_keywords_to_inputfile(output=input_filename)

    nspin = params.get_value('NSPIN')

    newsosol = False
    if 'NEWSOSOL' in params.get_value('RUNOPT'):
        newsosol = True

    return natyp, nspin, newsosol, warnings


def check_2Dinput_consistency(structure, parameters):
    """
    Check if structure and parameter data are complete and matching.

    :param input: structure, needs to be a valid aiida StructureData node
    :param input: parameters, needs to be valid aiida Dict node

    returns (False, errormessage) if an inconsistency has been found, otherwise return (True, '2D consistency check complete')
    """
    # default is bulk, get 2D info from structure.pbc info (periodic boundary contitions)
    is2D = False
    if not all(structure.pbc):
        # check periodicity, assumes finite size in z-direction
        if structure.pbc != (True, True, False):
            return (
                False,
                'Structure.pbc is neither (True, True, True) for bulk nor (True, True, False) for surface calculation!'
            )
        is2D = True

    # check for necessary info in 2D case
    inp_dict = parameters.get_dict()
    set_keys = [i for i in list(inp_dict.keys()) if inp_dict[i] is not None]
    has2Dinfo = True
    for icheck in ['INTERFACE', '<NRBASIS>', '<RBLEFT>', '<RBRIGHT>', 'ZPERIODL', 'ZPERIODR', '<NLBASIS>']:
        if icheck not in set_keys:
            has2Dinfo = False
    if has2Dinfo and not inp_dict['INTERFACE'] and is2D:
        return (False, "'INTERFACE' parameter set to False but structure is 2D")

    if has2Dinfo != is2D:
        if is2D:
            return (
                False,
                '2D info given in parameters but structure is 3D\nstructure is 2D? {}\ninput has 2D info? {}\nset keys are: {}'
                .format(is2D, has2Dinfo, set_keys)
            )
        return (
            False,
            '3D info given in parameters but structure is 2D\nstructure is 2D? {}\ninput has 2D info? {}\nset keys are: {}'
            .format(is2D, has2Dinfo, set_keys)
        )

    # if everything is ok:
    return (True, '2D consistency check complete')


def structure_from_params(parameters):
    """
    Construct aiida structure out of kkr parameter set (if ALATBASIS, RBASIS, ZATOM etc. are given)

    :param input: parameters, kkrparams object with structure information set (e.g. extracted from read_inputcard function)

    :returns: success, boolean to determine if structure creatoin was successful
    :returns: structure, an aiida StructureData object
    """
    from masci_tools.io.common_functions import get_aBohr2Ang
    from aiida.common.constants import elements as PeriodicTableElements
    from aiida.orm import StructureData
    from masci_tools.io.kkr_params import kkrparams
    from numpy import array

    # check input
    if not isinstance(parameters, kkrparams):
        raise InputValidationError('input parameters needs to be a "kkrparams" instance!')

    # initialize some stuff
    is_complete = True
    for icheck in ['<ZATOM>', '<RBASIS>', 'BRAVAIS', 'ALATBASIS']:
        if parameters.get_value(icheck) is None:
            is_complete = False

    # set natyp
    natyp = parameters.get_value('NATYP')
    naez = parameters.get_value('NAEZ')
    if natyp is None:
        if naez is None:
            is_complete = False
        else:
            natyp = naez

    # check if all necessary info for 2D calculation is there
    if parameters.get_value('INTERFACE'):
        for icheck in ['<NRBASIS>', '<RBLEFT>', '<RBRIGHT>', 'ZPERIODL', 'ZPERIODR', '<NLBASIS>']:
            if parameters.get_value(icheck) is None:
                is_complete = False

    # check CPA case
    if natyp != naez:
        for icheck in ['<SITE>', '<CPA-CONC>']:
            if parameters.get_value(icheck) is None:
                is_complete = False

    if not is_complete:
        return is_complete, StructureData()

    # extract cell using BRAVAIS and ALATBASIS and create empty structure
    alat = parameters.get_value('ALATBASIS')
    cell = array(parameters.get_value('BRAVAIS')) * alat * get_aBohr2Ang()
    struc = StructureData(cell=cell)

    # extract atom numbers
    zatom_all = parameters.get_value('<ZATOM>')

    # extract sites with positions, charges/Atom labels, weights
    # positions in units of alat
    pos_all = array(parameters.get_value('<RBASIS>'))
    if len(pos_all.shape) == 1:
        pos_all = array([pos_all])
        zatom_all = [zatom_all]
    if not parameters.get_value('CARTESIAN'):
        # convert from internal to cartesian coordinates
        for isite, tmp_pos in enumerate(pos_all):
            # cell already contains alat factor to convert to Ang. units
            pos_all[isite] = tmp_pos[0]*cell[0] + \
                tmp_pos[1]*cell[1] + tmp_pos[2]*cell[2]
    else:
        pos_all = pos_all * alat * get_aBohr2Ang()  # now positions are in Ang. units

    # convert to list if input contains a single entry only
    if not isinstance(zatom_all, list):
        zatom_all = [zatom_all]
        pos_all = [pos_all]

    # extract weights and sites for CPA calculations
    if natyp == naez:
        weights = [1. for i in range(natyp)]
        sites = list(range(1, natyp + 1))
    else:
        weights = parameters.get_value('<CPA-CONC>')
        sites = parameters.get_value('<SITE>')

    # fill structure from zatom, weights and sites information
    for isite in sites:
        pos = pos_all[sites.index(isite)]
        weight = weights[sites.index(isite)]
        if abs(zatom_all[isite - 1] - int(zatom_all[isite - 1])) > 10**-4:
            # TODO deal with VCA (non-integer zatom)
            print('VCA not implemented yet, stopping here!')
            raise NotImplementedError('VCA functionality not implemented')

        if zatom_all[isite - 1] < 1:
            symbol = 'X'
            struc.append_atom(position=pos, symbols='X', weights=weight)
        else:
            symbol = PeriodicTableElements.get(zatom_all[isite - 1]).get('symbol')
            struc.append_atom(position=pos, symbols=symbol, weights=weight)

    # set correct pbc for 2D case
    if parameters.get_value('INTERFACE'):
        struc.set_pbc((True, True, False))

    # finally return structure
    return is_complete, struc


def extract_potname_from_remote(parent_calc_folder):
    """
    extract the bname of the output potential from a RemoteData folder
    """
    from aiida_kkr.calculations import KkrCalculation
    from aiida.orm import CalcJobNode

    pot_name = None
    # extract list of parents (can only extract the parent calculation
    # if there is only a single incoming link to follow)
    parents = parent_calc_folder.get_incoming(node_class=CalcJobNode)
    if len(list(parents)) == 1:
        parent = parents.first().node
        # now extract the pot_name dependeing on the parent calculation's type
        if parent.process_class == KkrCalculation:
            pot_name = KkrCalculation._OUT_POTENTIAL

    # return the potential name or raise an error if nothing was found
    if pot_name is not None:
        return pot_name
    else:
        raise ValueError('Could not extract a potential name')


@calcfunction
# , parent_calc_folder2=None):
def neworder_potential_wf(settings_node, parent_calc_folder, **kwargs):
    """
    Workfunction to create database structure for aiida_kkr.tools.modify_potential.neworder_potential function
    A temporary file is written in a Sandbox folder on the computer specified via
    the input computer node before the output potential is stored as SinglefileData
    in the Database.

    :param settings_node: settings for the neworder_potential function (Dict)
    :param parent_calc_folder: parent calculation remote folder node where the input
        potential is retreived from (RemoteData)
    :param parent_calc_folder2: *optional*, parent calculation remote folder node where
        the second input potential is retreived from in case 'pot2' and 'replace_newpos'
        are also set in settings_node (RemoteData)
    :param debug: *optional*, contol wether or not debug information is written out (aiida.orm.Bool)

    :returns: output_potential node (SinglefileData)

    .. note::

        The settings_node dictionary needs to be of the following form::

            settings_dict = {'neworder': [list of intended order in output potential]}

        Optional entries are::

            'out_pot': '<filename_output_potential>'  name of the output potential file, defaults to 'potential_neworder' if not specified
            'pot1': '<filename_input_potential>'      if not given we will try to find it from the type of the parent remote folder
            'pot2': '<filename_second_input_file>'
            'replace_newpos': [[position in neworder list which is replace with potential from pot2, position in pot2 that is chosen for replacement]]
            'switch_spins': [indices of atom for which spins are exchanged] (indices refer to position in neworder input list)
            'label': 'label_for_output_node'
            'description': 'longer_description_for_output_node'
    """
    import os
    from aiida_kkr.tools.tools_kkrimp import modify_potential
    from aiida.common.folders import SandboxFolder
    from aiida.common.exceptions import UniquenessError
    from aiida.orm import CalcJobNode, Dict, RemoteData, SinglefileData

    if 'debug' in list(kwargs.keys()):
        debug = kwargs.get('debug').value
    else:
        debug = False

    if 'parent_calc_folder2' in list(kwargs.keys()):
        parent_calc_folder2 = kwargs.get('parent_calc_folder2', None)
    else:
        parent_calc_folder2 = None

    # check input consistency
    if not isinstance(settings_node, Dict):
        raise InputValidationError('settings_node needs to be a valid aiida Dict node')
    if not isinstance(parent_calc_folder, RemoteData):
        raise InputValidationError('parent_calc_folder needs to be a valid aiida RemoteData node')
    if parent_calc_folder2 is not None and not isinstance(parent_calc_folder2, RemoteData):
        raise InputValidationError('parent_calc_folder2 needs to be a valid aiida RemoteData node')

    settings_dict = settings_node.get_dict()
    pot1 = settings_dict.get('pot1', None)
    if pot1 is None:
        # try to extract the potential name from the type of the parent_calc_folder
        try:
            pot1 = extract_potname_from_remote(parent_calc_folder)
        except ValueError:
            raise InputValidationError(
                'settings_node_dict needs to have key "pot1" containing the filename of the input potential'
            )
    out_pot = settings_dict.get('out_pot', 'potential_neworder')
    neworder = settings_dict.get('neworder', None)
    if neworder is None:
        raise InputValidationError(
            'settings_node_dict needs to have key "neworder" containing the list of new positions'
        )
    pot2 = settings_dict.get('pot2', None)
    if pot2 is None and parent_calc_folder2 is not None:
        # try to extract the potential name from the type of the parent_calc_folder
        try:
            pot2 = extract_potname_from_remote(parent_calc_folder2)
        except ValueError:
            raise InputValidationError(
                'settings_node_dict needs to have key "pot2" containing the filename of the input potential'
            )
    replace_newpos = settings_dict.get('replace_newpos', None)
    switch_spins = settings_dict.get('switch_spins', [])

    # Create Sandbox folder for generation of output potential file
    # and construct output potential
    with SandboxFolder() as tempfolder:
        # Get abolute paths of input files from parent calc and filename
        parent_calcs = parent_calc_folder.get_incoming(node_class=CalcJobNode).all()
        n_parents = len(parent_calcs)
        if n_parents != 1:
            raise UniquenessError(
                'Input RemoteData is child of {} '
                'calculation{}, while it should have a single parent'
                ''.format(n_parents, '' if n_parents == 0 else 's')
            )
        parent_calc = parent_calcs[0].node
        with parent_calc.outputs.retrieved.open(pot1) as pot1_fhandle:
            pot1_fpath = pot1_fhandle.name

        # extract nspin from parent calc's input parameter node
        nspin = parent_calc.inputs.parameters.get_dict().get('NSPIN')
        neworder_spin = []
        ii = 0
        for iatom in neworder:
            spins = range(nspin)
            # change spin order if needed
            if ii in switch_spins:
                spins = spins[::-1]
            for ispin in spins:
                neworder_spin.append(iatom * nspin + ispin)
            ii += 1
        neworder = neworder_spin

        # Copy optional files?
        if pot2 is not None and parent_calc_folder2 is not None:
            parent_calcs = parent_calc_folder2.get_incoming(node_class=CalcJobNode).all()
            n_parents = len(parent_calcs)
            if n_parents != 1:
                raise UniquenessError(
                    'Input RemoteData of parent_calc_folder2 is child of {} '
                    'calculation{}, while it should have a single parent'
                    ''.format(n_parents, '' if n_parents == 0 else 's')
                )
            else:
                parent_calc = parent_calcs[0].node
            if pot2 not in parent_calc.outputs.retrieved.list_object_names():
                raise InputValidationError(
                    'neworder_potential_wf: pot2 does not exist', pot2,
                    parent_calc.outputs.retrieved.list_object_names()
                )
            with parent_calc.outputs.retrieved.open(pot2) as pot2_fhandle:
                pot2_fpath = pot2_fhandle.name
        else:
            pot2_fpath = None

        # change file path to Sandbox folder accordingly
        with tempfolder.open(out_pot, u'w') as out_pot_fhandle:
            out_pot_fpath = out_pot_fhandle.name

        # run neworder_potential function
        modify_potential().neworder_potential(
            pot1_fpath, out_pot_fpath, neworder, potfile_2=pot2_fpath, replace_from_pot2=replace_newpos, debug=debug
        )

        # store output potential to SinglefileData
        output_potential_sfd_node = SinglefileData(file=tempfolder.open(out_pot, u'rb'))

        lbl = settings_dict.get('label', None)
        if lbl is not None:
            output_potential_sfd_node.label = lbl
        desc = settings_dict.get('description', None)
        if desc is not None:
            output_potential_sfd_node.description = desc

        # TODO create shapefun sfd node accordingly
        """
        out_shape_path =

        output_shapefun_sfd_node = SinglefileData(file=out_shape_path)

        lbl2 = settings_dict.get('label_shape', None)
        if lbl2 is None and lbl is not None:
            lbl2 = lbl
        if lbl2 is not None:
            output_shapefun_sfd_node.label = lbl2
        desc2 = settings_dict.get('description_shape', None)
        if desc2 is None and desc is not None:
            desc2 = desc
        if desc2 is not None:
            output_shapefun_sfd_node.description = desc2

        return output_potential_sfd_node, output_shapefun_sfd_node
        """
        return output_potential_sfd_node


def vca_check(structure, parameters):
    """

    """
    nsites = 0
    for site in structure.sites:
        sitekind = structure.get_kind(site.kind_name)
        nsites += len(sitekind.symbols)
    # VCA mode if CPAINFO = [-1,-1] first
    try:
        if parameters.get_dict().get('CPAINFO')[0] < 0:
            params_vca_mode = True
        else:
            params_vca_mode = False
    except:
        params_vca_mode = False
    # check if structure supports VCA mode
    vca_structure = False
    if params_vca_mode:
        if nsites > len(structure.sites):
            vca_structure = True

    return vca_structure


def kick_out_corestates(potfile, potfile_out, emin):
    """
    Read potential file and kick out all core states that lie higher than emin.
    If no core state lies higher than emin then the output potential will be the same as the input potential
    :param potfile: input potential
    :param potfile_out: output potential where some core states are kicked out
    :param emin: minimal energy above which all core states are kicked out from potential
    :returns: number of lines that have been deleted
    """
    from masci_tools.io.common_functions import get_corestates_from_potential
    from numpy import where, array

    # read core states
    nstates, energies, lmoments = get_corestates_from_potential(potfile)

    # read potential file
    with open_general(potfile) as f:
        txt = f.readlines()

    # get start of each potential part
    istarts = [iline for iline in range(len(txt)) if 'POTENTIAL' in txt[iline]]
    all_lines = list(range(len(txt)))  # index array

    # change list of core states
    for ipot in range(len(nstates)):
        if nstates[ipot] > 0:
            m = where(energies[ipot] > emin)
            if len(m[0]) > 0:
                istart = istarts[ipot]
                # change number of core states in potential
                # print(txt[istart+6])
                txt[istart + 6] = '%i 1\n' % (nstates[ipot] - len(m[0]))
                # now remove energy line accordingly
                for ie_out in m[0][::-1]:
                    m_out = where(array(all_lines) == istart + 6 + ie_out + 1)[0][0]
                    e_out = all_lines.pop(m_out)

    # find number of deleted lines
    num_deleted = len(txt) - len(all_lines)

    if num_deleted > 0:
        # write output potential
        with open_general(potfile_out, u'w') as f2:
            txt_new = []
            for iline in all_lines:
                txt_new.append(str(txt[iline]))
            f2.writelines(txt_new)

    # return number of lines that were deleted
    return num_deleted


@calcfunction
def kick_out_corestates_wf(potential_sfd, emin):
    """
    Workfunction that kicks out all core states from single file data potential that are higher than emin.
    :param potential_sfd: SinglefileData type of potential
    :param emin: Energy threshold above which all core states are removed from potential (Float)
    :returns: potential without core states higher than emin (SinglefileData)
    """
    from aiida.common.folders import SandboxFolder
    from aiida.orm import SinglefileData

    with SandboxFolder() as tmpdir:
        with tmpdir.open('potential_deleted_core_states', 'w') as potfile_out:
            with potential_sfd.open(potential_sfd.filename) as potfile_in:
                num_deleted = kick_out_corestates(potfile_in, potfile_out, emin)
        # store new potential as single file data object
        if num_deleted > 0:
            with tmpdir.open('potential_deleted_core_states', 'rb') as potfile_out:
                potential_nocore_sfd = SinglefileData(file=potfile_out)

    # return potential
    if num_deleted > 0:
        return potential_nocore_sfd
    else:
        return potential_sfd.clone()


def find_cluster_radius(structure, nclsmin, n_max_box=50, nbins=100):
    """
    Takes structure information (cell and site positions) and computes the minimal cluster radius needed
    such that all clusters around all atoms contain more than `nclsmin` atoms.

    :note: Here we assume spherical clusters around the atoms!

    :param structure: input structure for which the clusters are analyzed
    :param nclsmin: minimal number of atoms in the screening cluster
    :param n_max_box: maximal number of supercells in 3D volume
    :param nbins: number of bins in which the cluster number is analyzed

    :returns: minimal cluster radius needed in Angstroem
    :returns: minimal cluster radius needed in units of the lattice constant
    """
    import numpy as np
    from masci_tools.io.common_functions import get_alat_from_bravais

    # extract values needed from structure
    cell = np.array(structure.cell)
    pos = np.array([site.position for site in structure.sites])

    # settings for supercell box
    box = int((n_max_box / len(pos))**(1 / 3.) + 0.5)
    # print('maximal number of atoms in box (time number of atoms in unit cell):', (box*2+1)**3)

    # find all positions in the supercell
    all_pos_box = np.zeros_like(pos)
    for i in range(-box, box + 1):
        for j in range(-box, box + 1):
            for k in range(-box, box + 1):
                for site in pos:
                    tmppos = site + i * cell[0] + j * cell[1] + k * cell[2]
                    all_pos_box = np.append(all_pos_box, [tmppos], axis=0)
    all_pos_box = all_pos_box[len(pos):]

    # computer number of atoms in the clusters
    # Attention: assumes spherical clusters!
    rclsmax_ang = -1
    for site in pos:
        tmpdiff = np.sort(np.sqrt(np.sum((all_pos_box - site)**2, axis=1)))[1:]
        rmax = tmpdiff.max()
        clssizes = [len(tmpdiff[tmpdiff < i * rmax]) for i in np.linspace(0, 1, nbins)]
        rclsmax_atom = (np.linspace(0, 1, nbins) * rmax)[np.where(np.array(clssizes) < nclsmin)[0].max() + 1]
        if rclsmax_atom > rclsmax_ang:
            rclsmax_ang = rclsmax_atom

    # convert also to alat units
    rclsmax_alat = rclsmax_ang / get_alat_from_bravais(cell, structure.pbc[2])

    # now the minimal cluster radius needed to get the spherical screening clusters around the atoms larger than
    # nclsmin atoms is found and can be returned
    return rclsmax_ang, rclsmax_alat


def get_username(computer):
    """
    set upload dir (get the remote username and try 5 times if there was a connection error
    """
    import time
    try_trans = 0
    while try_trans < 5:
        try_trans += 1
        try:
            with computer.get_transport() as transport:
                remote_user = transport.whoami()
        except:
            # this means we have some ssh connection error, thus we wait 5 seconds before we try again
            remote_user = None
            time.sleep(5)
        if remote_user is not None:
            break
    # check if username was extracted correctly and raise an error otherwise
    if remote_user is None:
        raise ValueError('Error getting the username from the computer!')

    return remote_user


def get_natyp(structure):
    """Count number of atom types (>NAEZ for CPA) for the structure"""
    counter = 0  # for CPA
    for site in structure.sites:
        sitekind = structure.get_kind(site.kind_name)
        for ikind in range(len(sitekind.symbols)):
            counter += 1
    return counter<|MERGE_RESOLUTION|>--- conflicted
+++ resolved
@@ -104,7 +104,6 @@
         remove_keys = []
         for key in inp_params:
             if key not in list(params.values.keys()) and key not in _ignored_keys:
-<<<<<<< HEAD
                 print(f'WARNING: Input node contains invalid key "{key}"')
                 if strict:
                     raise InputValidationError(f'invalid key "{key}" in input parameter node')
@@ -114,11 +113,6 @@
                     remove_keys.append(key)
         for key in remove_keys:
             inp_params.pop(key)
-=======
-                msg = f'Invalid key "{key}" in input calc_parameters node.'
-                print(msg)
-                raise InputValidationError(msg)
->>>>>>> 12f7a600
 
     # copy values from input node
     for key in inp_params:
