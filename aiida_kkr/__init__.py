--- conflicted
+++ resolved
@@ -2,8 +2,4 @@
 AiiDA KKR
 """
 
-<<<<<<< HEAD
-__version__ = '1.1.11'
-=======
-__version__ = '1.1.11.post1'
->>>>>>> 1514c3da
+__version__ = '1.1.11.post1'