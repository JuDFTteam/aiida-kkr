"""
AiiDA KKR
"""

<<<<<<< HEAD
__version__ = "1.1.8"
=======
__version__ = "1.1.9-dev"
>>>>>>> 74e3996d
<|MERGE_RESOLUTION|>--- conflicted
+++ resolved
@@ -2,8 +2,4 @@
 AiiDA KKR
 """
 
-<<<<<<< HEAD
-__version__ = "1.1.8"
-=======
-__version__ = "1.1.9-dev"
->>>>>>> 74e3996d
+__version__ = "1.1.9"