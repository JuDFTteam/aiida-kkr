# -*- coding: utf-8 -*-
"""
Parser for the KKR Code.
The parser should never fail, but it should catch
all errors and warnings and show them to the user.
"""

from __future__ import absolute_import
from aiida.parsers.parser import Parser
from aiida.orm import Dict
from aiida_kkr.calculations.kkr import KkrCalculation
from aiida.common.exceptions import InputValidationError, NotExistent
from masci_tools.io.parsers.kkrparser_functions import parse_kkr_outputfile, check_error_category
from masci_tools.io.common_functions import search_string

__copyright__ = (u'Copyright (c), 2017, Forschungszentrum Jülich GmbH, ' 'IAS-1/PGI-1, Germany. All rights reserved.')
__license__ = 'MIT license, see LICENSE.txt file'
__version__ = '0.6.6'
__contributors__ = ('Jens Broeder', u'Philipp Rüßmann')


class KkrParser(Parser):
    """
    Parser class for parsing output of KKR code..
    """

    def __init__(self, calc):
        """
        Initialize the instance of KkrParser
        """

        # needed for KKRimporter parser
        self.icrit = 0

        self._ParserVersion = __version__

        # reuse init of base class
        super(KkrParser, self).__init__(calc)

    # pylint: disable=protected-access

    def parse(self, debug=False, **kwargs):
        """
        Parse output data folder, store results in database.

        :param retrieved: a dictionary of retrieved nodes, where
          the key is the link name
        :returns: a tuple with two values ``(bool, node_list)``,
          where:

          * ``bool``: variable to tell if the parsing succeeded
          * ``node_list``: list of new nodes to be stored in the db
            (as a list of tuples ``(link_name, node)``)
        """
        success = False
        node_list = ()

        # Get retrieved folders
        try:
            out_folder = self.retrieved
        except NotExistent:
            return self.exit_codes.ERROR_NO_RETRIEVED_FOLDER

        # check what is inside the folder
        list_of_files = out_folder._repository.list_object_names()

        # we need at least the output file name as defined in calcs.py
        if KkrCalculation._DEFAULT_OUTPUT_FILE not in list_of_files:
            msg = "Output file '{}' not found in list of files: {}".format(
                KkrCalculation._DEFAULT_OUTPUT_FILE, list_of_files
            )
            if self.icrit == 0:  # this check turns this off for the KKRimporter calculation
                self.logger.error(msg)
                return self.exit_codes.ERROR_NO_OUTPUT_FILE

        # determine whether or not everything should be parsed or not (e.g. qdos option)
        skip_mode = False
        only_000_present = False
        with out_folder.open(KkrCalculation._INPUT_FILE_NAME) as file:
            txt = file.readlines()
            itmp = search_string('RUNOPT', txt)
            if itmp >= 0:
<<<<<<< HEAD
                runopts = txt[itmp+1].lower()
=======
                runopts = txt[itmp + 1]
>>>>>>> 69999a60
                if 'qdos' in runopts:
                    skip_mode = True
                if 'kkrflex' in runopts:
                    only_000_present = True

        # now collect the rest of the files
        file_errors = []

        # Parse output files of KKR calculation
        if KkrCalculation._DEFAULT_OUTPUT_FILE in out_folder.list_object_names():
            with out_folder.open(KkrCalculation._DEFAULT_OUTPUT_FILE) as fhandle:
                outfile = fhandle.name
        else:
            file_errors.append((1 + self.icrit, msg))
            outfile = None

        # get path to files and catch errors if files are not present
        # append tupels (error_category, error_message) where error_category is
        # 1: critical error, always leads to failing of calculation
        # 2: warning, is inspected and checked for consistency with read-in
        #    out_dict values (e.g. nspin, newsosol, ...)
        fname = KkrCalculation._OUTPUT_0_INIT
        if fname in out_folder.list_object_names():
            with out_folder.open(fname) as fhandle:
                outfile_0init = fhandle.name
        else:
            file_errors.append((1 + self.icrit, 'Critical error! OUTPUT_0_INIT not found {}'.format(fname)))
            outfile_0init = None
        fname = KkrCalculation._OUTPUT_000
        if fname in out_folder.list_object_names():
            with out_folder.open(fname) as fhandle:
                outfile_000 = fhandle.name
        else:
            file_errors.append((1 + self.icrit, 'Critical error! OUTPUT_000 not found {}'.format(fname)))
            outfile_000 = None
        fname = KkrCalculation._OUTPUT_2
        if fname in out_folder.list_object_names():
            with out_folder.open(fname) as fhandle:
                outfile_2 = fhandle.name
        else:
            if not only_000_present:
                file_errors.append((1 + self.icrit, 'Critical error! OUTPUT_2 not found {}'.format(fname)))
                outfile_2 = None
            else:
                outfile_2 = outfile_000
        fname = KkrCalculation._OUT_POTENTIAL
        if fname in out_folder.list_object_names():
            with out_folder.open(fname) as fhandle:
                potfile_out = fhandle.name
        else:
            file_errors.append((1 + self.icrit, 'Critical error! OUT_POTENTIAL not found {}'.format(fname)))
            potfile_out = None
        fname = KkrCalculation._OUT_TIMING_000
        if fname in out_folder.list_object_names():
            with out_folder.open(fname) as fhandle:
                timing_file = fhandle.name
        else:
            file_errors.append((1 + self.icrit, 'Critical error! OUT_TIMING_000  not found {}'.format(fname)))
            timing_file = None
        fname = KkrCalculation._NONCO_ANGLES_OUT
        if fname in out_folder.list_object_names():
            with out_folder.open(fname) as fhandle:
                nonco_out_file = fhandle.name
        else:
            file_errors.append((2, 'Error! NONCO_ANGLES_OUT not found {}'.format(fname)))
            nonco_out_file = None

        out_dict = {
            'parser_version': self._ParserVersion,
            'calculation_plugin_version': KkrCalculation._CALCULATION_PLUGIN_VERSION
        }

        # TODO job title, compound description

        success, msg_list, out_dict = parse_kkr_outputfile(
            out_dict,
            outfile,
            outfile_0init,
            outfile_000,
            timing_file,
            potfile_out,
            nonco_out_file,
            outfile_2,
            skip_readin=skip_mode,
            debug=debug
        )

        # try to parse with other combinations of files to minimize parser errors
        if self.icrit != 0:
            self.logger.info('msg_list0: {}'.format(msg_list))
            # try second combination of files
            out_dict2 = out_dict.copy()
            success2, msg_list2, out_dict2 = parse_kkr_outputfile(
                out_dict2,
                outfile_2,
                outfile_0init,
                outfile_000,
                timing_file,
                potfile_out,
                nonco_out_file,
                outfile_2,
                skip_readin=skip_mode
            )
            self.logger.info('msg_list1: {}'.format(msg_list2))
            if len(msg_list2) < len(msg_list):  # overwrite parser outputs if fewer errors
                self.logger.info('take output of parser run 1')
                success, msg_list, out_dict = success2, msg_list2, out_dict2
            # try third combination of files
            out_dict2 = out_dict.copy()
            success2, msg_list2, out_dict2 = parse_kkr_outputfile(
                out_dict2,
                outfile_000,
                outfile_0init,
                outfile_000,
                timing_file,
                potfile_out,
                nonco_out_file,
                outfile_2,
                skip_readin=skip_mode
            )
            self.logger.info('msg_list2: {}'.format(msg_list2))
            if len(msg_list2) < len(msg_list):  # overwrite parser outputs if fewer errors
                self.logger.info('take output of parser run 2')
                success, msg_list, out_dict = success2, msg_list2, out_dict2

        out_dict['parser_errors'] = msg_list
        # add file open errors to parser output of error messages
        for (err_cat, f_err) in file_errors:
            if err_cat == 1:
                msg_list.append(f_err)
            elif check_error_category(err_cat, f_err, out_dict):
                msg_list.append(f_err)
            else:
                if 'parser_warnings' not in list(out_dict.keys()):
                    out_dict['parser_warnings'] = []
                out_dict['parser_warnings'].append(f_err.replace('Error', 'Warning'))
        out_dict['parser_errors'] = msg_list

        # create output node and link
        self.out('output_parameters', Dict(dict=out_dict))

        if self.icrit != 0 and not success:  # overwrite behavior with KKRimporter
            success = True  # set automatically to True even if only partial output was parsed
            msg = 'Automatically returned success=True for KKR importer although some parsing errors occurred'
            self.logger.warning(msg)

        if not success:
            return self.exit_codes.ERROR_KKR_PARSING_FAILED
        else:  # cleanup after parsing (only if parsing was successful)
            # delete completely parsed output files
            self.remove_unnecessary_files()
            # then (maybe) tar the output to save space
            # TODO needs implementing (see kkrimp parser)

    def remove_unnecessary_files(self):
        """
        Remove files that are not needed anymore after parsing
        The information is completely parsed (i.e. in outdict of calculation)
        and keeping the file would just be a duplication.
        """
        files_to_delete = [KkrCalculation._POTENTIAL, KkrCalculation._SHAPEFUN]
        for fileid in files_to_delete:
            if fileid in self.retrieved.list_object_names():
                self.retrieved.delete_object(fileid, force=True)<|MERGE_RESOLUTION|>--- conflicted
+++ resolved
@@ -80,11 +80,7 @@
             txt = file.readlines()
             itmp = search_string('RUNOPT', txt)
             if itmp >= 0:
-<<<<<<< HEAD
-                runopts = txt[itmp+1].lower()
-=======
-                runopts = txt[itmp + 1]
->>>>>>> 69999a60
+                runopts = txt[itmp + 1].lower()
                 if 'qdos' in runopts:
                     skip_mode = True
                 if 'kkrflex' in runopts:
