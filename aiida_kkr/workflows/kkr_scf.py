--- conflicted
+++ resolved
@@ -20,19 +20,13 @@
 )
 from aiida_kkr.calculations.kkr import KkrCalculation
 from aiida_kkr.calculations.voro import VoronoiCalculation
-<<<<<<< HEAD
-from masci_tools.io.kkr_params import kkrparams
-from aiida_kkr.tools.common_workfunctions import (test_and_get_codenode, get_inputs_kkr,
-                                                  get_parent_paranode, update_params_wf)
 from aiida_kkr.tools.extract_kkrhost_noco_angles import extract_noco_angles
-=======
 from aiida_kkr.tools.common_workfunctions import (
     test_and_get_codenode,
     get_inputs_kkr,
     get_parent_paranode,
     update_params_wf,
 )
->>>>>>> 69999a60
 from aiida_kkr.workflows.voro_start import kkr_startpot_wc
 from aiida_kkr.workflows.dos import kkr_dos_wc
 
@@ -171,40 +165,6 @@
         """Defines the outline of the workflow."""
         # Take input of the workflow or use defaults defined above
         super(kkr_scf_wc, cls).define(spec)
-<<<<<<< HEAD
-        spec.input("wf_parameters", valid_type=Dict, required=False,
-                   default=lambda: Dict(dict=cls._wf_default),
-                   help="Settings for the workflow. Use `KkrCalculation.get_wf_defaults()` to get the default values and default options."
-                   )
-        spec.input("options", valid_type=Dict, required=False,
-                   default=lambda: Dict(dict=cls._wf_default),
-                   help="Computer settings used by the calculations in the workflow (see also helo string of wf_parameters)."
-                   )
-        spec.input("structure", valid_type=StructureData, required=False,
-                   help="""Input structure for which a calculation is started with a VoronoiCalculation.
-Can be skipped if a previous KkrCalculation is given with the `remote_data` input node."""
-                   )
-        spec.input("calc_parameters", valid_type=Dict, required=False,
-                   help="KKR-specific calculation parameters (LMAX etc.), usually set up with the help of the `kkrparams` class."
-                   )
-        spec.input("remote_data", valid_type=RemoteData, required=False,
-                   help="RemodeFolder node of a preconverged calculation. Can be used as a starting point to skip the Voronoi step."
-                   )
-        spec.input("voronoi", valid_type=Code, required=False,
-                   help="Voronoi code node, needed only if `strucure` input node is given."
-                   )
-        spec.input("kkr", valid_type=Code, required=True,
-                   help="KKRhost code node which will run the KkrCalculations"
-                   )
-        spec.input("startpot_overwrite", valid_type=SinglefileData, required=False,
-                   help="""Potential SinglefileData, can be used to overwrite the starting potential from Voronoi
- (the shapefun will be used though and thus needs to be compatible).
- This can be used to construct a better starting potential from a preconverged calculation (e.g. in a smaller unit cell)."""
-                   )
-        spec.input("initial_noco_angles", valid_type=Dict, required=False,
-                   help="Initial non-collinear angles for the magnetic moments. See KkrCalculation for details."
-                   )
-=======
         spec.input(
             'wf_parameters',
             valid_type=orm.Dict,
@@ -289,7 +249,6 @@
             impurities. See KkrCalculation for details.
             """
         )
->>>>>>> 69999a60
 
         # define output nodes
         spec.output(
@@ -1648,20 +1607,11 @@
                     f'emin ({emin} Ry) of voronoi output. '
                     f'Setting automatically to {emin_cont - self.ctx.delta_e * eV2Ry}Ry'
                 )
-<<<<<<< HEAD
-
-            with self.ctx.last_calc.outputs.retrieved.open("out_potential") as f:
+            with self.ctx.last_calc.outputs.retrieved.open('out_potential') as f:
                 self.ctx.efermi = get_ef_from_potfile(f)
-            emax = self.ctx.dos_params["emax"]
-            if emax < self.ctx.efermi + self.ctx.delta_e*eV2Ry:
-                self.ctx.dos_params["emax"] = self.ctx.efermi + \
-                    self.ctx.delta_e*eV2Ry
-=======
-            self.ctx.efermi = get_ef_from_potfile(self.ctx.last_calc.outputs.retrieved.open('out_potential'))
             emax = self.ctx.dos_params['emax']
             if emax < self.ctx.efermi + self.ctx.delta_e * eV2Ry:
                 self.ctx.dos_params['emax'] = self.ctx.efermi + self.ctx.delta_e * eV2Ry
->>>>>>> 69999a60
                 self.report(
                     f'INFO: self.ctx.efermi ({self.ctx.efermi} Ry) '
                     f'+ delta_e ({self.ctx.delta_e * eV2Ry} Ry) larger than '
@@ -1794,51 +1744,8 @@
             old_noco_angles=self.ctx.initial_noco_angles,
             last_retrieved=self.ctx.last_calc.outputs.retrieved
         )
-<<<<<<< HEAD
         if self.ctx.initial_noco_angles == {}:
             self.ctx.initial_noco_angles = self.ctx.initial_noco_angles
-=======
-
-
-@calcfunction
-def extract_noco_angles(**kwargs):
-    """Extract noco angles from retrieved nonco_angles_out.dat files.
-
-    The data is saved as Dict node which can be used as initial values for the
-    next KkrCalculation.
-    New angles are compared to old angles and if they are closer
-    thanfix_dir_threshold they are not allowed to change anymore
-    """
-    # for comparison read previous theta and phi values and the threshold after which the moments are kept fixed
-    noco_angles_old = kwargs['old_noco_angles'].get_dict()
-    natom = len(noco_angles_old['phi'])
-    noco_angles_old = [
-        [noco_angles_old['theta'][i], noco_angles_old['phi'][i], noco_angles_old['fix_dir'][i]] for i in range(natom)
-    ]
-    fix_dir_threshold = kwargs['fix_dir_threshold'].value
-
-    last_retrieved = kwargs['last_retrieved']
-    noco_out_name = KkrCalculation._NONCO_ANGLES_OUT
-    if noco_out_name in last_retrieved.list_object_names():
-        with last_retrieved.open(noco_out_name) as noco_file:
-            noco_angles_new = np.loadtxt(noco_file, usecols=[0, 1])
-            # check if theta and phi change less than fix_dir_threshold
-            fix_dir = [
-                np.sqrt((noco_angles_new[i][0] - noco_angles_old[i][0])**2 +
-                        (noco_angles_new[i][1] - noco_angles_old[i][1])**2) < fix_dir_threshold for i in range(natom)
-            ]
-            new_initial_noco_angles = orm.Dict(
-                dict={
-                    'theta': list(noco_angles_new[:, 0]),
-                    'phi': list(noco_angles_new[:, 1]),
-                    # convert from numpy.bool_ to standard python bool,
-                    # otherwise this is not json serializable and cannot be stored
-                    'fix_dir': [bool(i) for i in fix_dir]
-                }
-            )
-        return new_initial_noco_angles
-    return None
->>>>>>> 69999a60
 
 
 @workfunction
