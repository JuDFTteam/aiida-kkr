--- conflicted
+++ resolved
@@ -237,10 +237,6 @@
 
             self.inputs.remote_data = output_remote
         # To validate for kpoints
-<<<<<<< HEAD
-
-=======
->>>>>>> 31279498
         if "kpoints" in inputs:
             self.ctx.BS_kpoints = inputs.kpoints
            input_ok = True
@@ -491,10 +487,6 @@
         elif key in ['tempr' 'TEMPR']:
             key = 'TEMPR'
         elif key in ['RCLUSTZ', 'rclustz']:
-<<<<<<< HEAD
-=======
-
->>>>>>> 31279498
             key = 'RCLUSTZ'
         para_check.set_value(key, val, silent=True)
 
