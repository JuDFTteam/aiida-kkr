#!/usr/bin/env python
# coding: utf-8
"""
This module contains the band structure workflow for KKR which is done by calculating the k-resolved spectral density
also known as Bloch spectral function.
"""

from __future__ import absolute_import
from __future__ import print_function
from aiida.orm import Code, Dict, RemoteData, StructureData, Float, Str, WorkChainNode, load_node, CalcJobNode, ArrayData, KpointsData
from aiida.engine import WorkChain, ToContext, calcfunction
from aiida.tools.data.array.kpoints import get_explicit_kpoints_path
from aiida_kkr.tools.common_workfunctions import test_and_get_codenode, get_parent_paranode, update_params_wf, get_inputs_kkr
from aiida_kkr.calculations.kkr import KkrCalculation
from aiida_kkr.calculations.voro import VoronoiCalculation
from aiida_kkr.tools.save_output_nodes import create_out_dict_node
from aiida_kkr.tools.extract_kkrhost_noco_angles import extract_noco_angles
from masci_tools.io.kkr_params import kkrparams
from masci_tools.io.common_functions import get_Ry2eV
import numpy as np
from six.moves import range

__copyright__ = (u'Copyright (c), 2020, Forschungszentrum Jülich GmbH, ' 'IAS-1/PGI-1, Germany. All rights reserved.')
__license__ = 'MIT license, see LICENSE.txt file'
__version__ = '0.1.2'
__contributors__ = (u'Rubel Mozumder', u'Philipp Rüßmann')


class kkr_bs_wc(WorkChain):
    """
    Workchain for BandStructure calculation, starting from RemoteFolderData of the previous converged KKR calculation remote folder data

    inputs:
    :param wf_parameters: (Dict), (optional); Workchain Specifications, contains nepts, tempr, emin (in eV relative to EF), emax (in eV),
                          and RCLUSTZ (can be used to increase the screening cluster radius) keys.

    :param options: (Dict), (optional); Computer Specifications, scheduler command, parallel or serial
    :param kpoints: (KpointsData),(optional); Kpoints data type from the structure,
                                   but not mendatory as it can be extracted from structure internaly from the remote data
    :param remote_data: (RemoteData)(mendaory); From the previous kkr-converged calculation.
    :param kkr: (Code)(mendaory); KKR code specifiaction
    :param label: (Str) (optional) ; label for WC but will be found in the 'result_wf' output
                                     Dict as 'BS_wf_label' key
    :param description: (Str) (optional) : description for WC but will be found in the 'result_wf' output
                                     Dict as 'BS_wf_description' key


    returns:
    :out BS_Data : (ArrayData) ; Consist of BlochSpectralFunction, k_points (list), energy_points (list), special_kpoints(dict)
    :out result_wf: (Dict); work_chain_specifications node, BS_data node, remote_folder node
    """

    _wf_version = __version__
    _wf_label = 'kkr_BandStructure_wc'
    _wf_description = """Workflow for a bandstructure calculation starting eithe from a structure with automatic voronoi'
                        calculation or a valid RemoteData of a previous calculation."""
    _wf_default = {
        'emin': -10.0,  # start of the energy range in eV, relative to the Fermi energy
        'emax': 5.0,  # end of the energy range in eV, relative to the Fermi energy
        'nepts': 96,  # number of energy points
        'RCLUSTZ': None,  # can be used to increase the cluster radius if a value is set here
        'tempr': 50.,  # smearing temperature in K
    }

    _options_default = {
        'max_wallclock_seconds': 36000,
        'resources': {
            'num_machines': 1
        },
        'withmpi': True,
        'queue_name': ''
    }

    @classmethod
    def get_wf_defaults(self, silent=False):
        """
        Return the default values of the workflow parameters (wf_parameters input node)
        """
        if not silent:
            print(f'Version of the kkr_bs_wc workflow: {self._wf_version}')
        return self._wf_default

    @classmethod
    def define(cls, spec):
        """
        Layout of the workflow, defines the input nodes and the outline of the workchain
        """
        super(kkr_bs_wc, cls).define(spec)
        # here inputs are defined
        spec.input(
            'wf_parameters',
            valid_type=Dict,
            required=False,
            default=lambda: Dict(dict=cls._wf_default),
            help='Parameters of the bandstructure workflow (see output of kkr_bs_wc.get_wf_default() for more details).'
        )
        spec.input(
            'options',
            valid_type=Dict,
            required=False,
            default=lambda: Dict(dict=cls._options_default),
            help='Computer options (walltime etc.) passed onto KkrCalculation'
        )
        spec.input(
            'remote_data',
            valid_type=RemoteData,
            required=True,
            help='Parent folder of previoously converged KkrCalculation'
        )
        spec.input('kkr', valid_type=Code, required=True, help='KKRhost code, needed to run the qdos KkrCalculation')
        spec.input(
            'kpoints',
            valid_type=KpointsData,
            required=False,
            help=
            'K-points data for the calculation. If not given the seekpath library is used to find the irreducable k-points of a structure.'
        )
        spec.input('label', valid_type=Str, required=False, help='label for the workflow')
        spec.input('description', valid_type=Str, required=False, help='description for the workflow')
        spec.input(
            'initial_noco_angles',
            valid_type=Dict,
            required=False,
            help="""Initial non-collinear angles for the magnetic moments. See KkrCalculation for details.
            If this is found in the input potentially extracted nonco angles from the parent calulation are overwritten!"""
        )

        # Here outputs are defined
        spec.output('results_wf', valid_type=Dict, required=True)
        spec.output('BS_Data', valid_type=ArrayData, required=True)

        # Here outlines are being specified
        spec.outline(
            # For initialiging workflow
            cls.start,
            cls.validate_input,
            cls.set_params_BS,
            cls.get_BS,
            cls.return_results
        )
        # definition of exit code in case something goes wrong in this workflow
        spec.exit_code(161, 'ERROR_NO_INPUT_REMOTE_DATA', 'No remote_data was provided as Input')
        spec.exit_code(
            162, 'ERROR_KKRCODE_NOT_CORRECT', 'The code you provided for kkr does not use the plugin kkr.kkr'
        )
        spec.exit_code(
            163, 'ERROR_CALC_PARAMETERS_INVALID',
            'calc_parameters given are not consistent! Hint: did you give an unknown keyword?'
        )
        spec.exit_code(164, 'ERROR_CALC_PARAMETERS_INCOMPLETE', 'calc_parameters not complete')
        spec.exit_code(165, 'ERROR_BS_CALC_FAILED', 'KKR Band Structure calculation failed')
        spec.exit_code(166, 'ERROR_NO_KPOINTS_EXTRACTED', 'No K-POINTS can be extracted from the structure data')
        spec.exit_code(
            167, 'ERROR_INCORRECT_KPOINTS_EXTRACTED',
            'No K-POINTS can be extracted from the primtive structure data rather conventional structure data'
        )
        spec.exit_code(
            168, 'ERROR_INVALID_REMOTE_DATA_TPYE',
            'Input remote_data node neither output of a KKR/voronoi calculation nor of kkr_scf_wc workflow'
        )

    def start(self):
        """
        set up context of the workflow
        """
        self.report(f'INFO: started KKR Band Structure workflow version {self._wf_version}')
        wf_dict = self.inputs.wf_parameters.get_dict()
        # Count energy points only once
        if 'NPT2' in wf_dict.keys():
            npt2 = wf_dict.pop('NPT2', None)
            wf_dict['nepts'] = npt2
        # add missing default valuesi
        for key, val in self._wf_default.items():
            if ((key not in wf_dict.keys()) and (key.swapcase() not in wf_dict.keys()) and (val is not None)):

                self.report(f'INFO: Using default wf parameter {key}: {val}')
                wf_dict[key] = val

        options_dict = self.inputs.options.get_dict()
        if options_dict == {}:
            self.report('INFO: Using default wf Options')
            options_dict = self._options_default
        self.ctx.withmpi = options_dict.get('withmpi', self._options_default['withmpi'])
        self.ctx.resources = options_dict.get('resources', self._options_default['resources'])
        self.ctx.max_wallclock_seconds = options_dict.get(
            'max_wallclock_seconds', self._options_default['max_wallclock_seconds']
        )
        self.ctx.queue = options_dict.get('queue_name', self._options_default['queue_name'])
        self.ctx.custom_scheduler_commands = options_dict.get('custom_scheduler_commands', '')
        self.ctx.BS_params_dict = wf_dict
        self.ctx.BS_kkrparams = None  # is set in set_params_BS
        self.ctx.BS_kpoints = None
        self.ctx.description_wf = self.inputs.get('description', self._wf_description)
        self.ctx.label_wf = self.inputs.get('label', self._wf_label)
        self.report(
            'INFO: use the following parameter:\n'
            'withmpi: {}\n'
            'Resources: {}\n'
            'Walltime (s): {}\n'
            'queue name: {}\n'
            'scheduler command: {}\n'
            'description_wf: {}\n'
            'label_wf: {}\n'
            'BS_params: {}\n'.format(
                self.ctx.withmpi, self.ctx.resources, self.ctx.max_wallclock_seconds, self.ctx.queue,
                self.ctx.custom_scheduler_commands, self.ctx.description_wf, self.ctx.label_wf, self.ctx.BS_params_dict
            )
        )

        self.ctx.successful = True
        self.ctx.errors = []

    def validate_input(self):
        """
        validate input and find out which path ( converged kkr calc or wf ) to take
        return True means run voronoi if false run kkr directly
        """
        inputs = self.inputs
        if 'remote_data' in inputs:
            input_ok = True
        else:
            input_ok = False
            return self.exit_codes.ERROR_NO_INPUT_REMOTE_DATA  # pylint: disable=no-member
        input_remote = self.inputs.remote_data
        parents = input_remote.get_incoming(node_class=CalcJobNode)
        nparents = len(parents.all_link_labels())

        if nparents != 1:
            # extract parent workflow and get uuid of last calc from output node
            parent_workflow = input_remote.inputs.last_RemoteData
            if not isinstance(parent_workflow, WorkChainNode):
                return self.exit_codes.ERROR_INVALID_REMOTE_DATA_TPYE  # pylint: disable=no-member

            parent_workflow_out = parent_workflow.outputs.output_kkr_scf_wc_ParameterResults
            uuid_last_calc = parent_workflow_out.get_dict().get('last_calc_nodeinfo').get('uuid')
            last_calc = load_node(uuid_last_calc)

            if not isinstance(last_calc, KkrCalculation) and not isinstance(last_calc, VoronoiCalculation):
                return self.exit_code.ERROR_INVALID_REMOTE_DATA_TPYE

            # overwrite remote_data node with extracted remote folder
            output_remote = last_calc.outputs.remote_folder

            self.inputs.remote_data = output_remote
        # To validate for kpoints
        if 'kpoints' in inputs:
<<<<<<< HEAD
            self.ctx.BS_kpoints = self.inputs.kpoints
=======
            self.ctx.BS_kpoints = inputs.kpoints
>>>>>>> 075c70de
            input_ok = True
            self.ctx.structure_data = 'None (kpoints taken from input)'
        else:
            struc_kkr, remote_voro = VoronoiCalculation.find_parent_structure(self.inputs.remote_data)
            #create an auxiliary structure with unique kind_names, this leads to using the input structure in the seekpath method instead of finding the primitive one
            saux = StructureData(cell=struc_kkr.cell)
            for isite, site in enumerate(struc_kkr.sites):
                kind = struc_kkr.get_kind(site.kind_name)
                saux.append_atom(
                    name='atom' + str(isite) + ':' + site.kind_name, symbols=kind.symbol, position=site.position
                )
            # use auxiliary structure inside k-point generator
            output = get_explicit_kpoints_path(saux)
            primitive_struc = output['primitive_structure']
            conventional_struc = output['conv_structure']
            kpoints_ok = True

            #check if primitive_structure and input structure are identical:
            maxdiff_cell = sum(abs(np.array(primitive_struc.cell) - np.array(saux.cell))).max()

            if maxdiff_cell > 3 * 10**-9:
                self.report(f'Error in cell : {maxdiff_cell}')
                self.report(
                    'WARNING : The structure data from the voronoi calc is not the primitive structure type and in come cases it is medatory'
                )
                self.report(f'prim: {primitive_struc.cell} {primitive_struc.sites}')
                self.report(f'conv: {conventional_struc.cell} {conventional_struc.sites}')
                self.ctx.structure_data = 'conventional_unit_cell '
            else:
                self.ctx.structure_data = 'primitive_unit_cell'

            if not kpoints_ok:
                return self.exit_codes.ERROR_INCORRECT_KPOINTS_EXTRACTED  # pylint: disable=no-member
            else:
                kpts = output['explicit_kpoints']

            self.ctx.BS_kpoints = kpts
            if isinstance(KpointsData(), type(kpts)):
                input_ok = True
            else:
                input_ok = False
                return self.exit_codes.ERROR_NO_KPOINTS_EXTRACTED  # pylint: disable=no-member

        # To validate for kkr
        if 'kkr' in inputs:
            try:
                test_and_get_codenode(inputs.kkr, 'kkr.kkr', use_exceptions=True)
            except ValueError:
                input_ok = False
                return self.exit_codes.ERROR_KKRCODE_NOT_CORRECT  # pylint: disable=no-member

        # set self.ctx.input_params_KKR
        self.ctx.input_params_KKR = get_parent_paranode(self.inputs.remote_data)
        self.report(f'The validation input_ok {input_ok}')

    def set_params_BS(self):
        """
        set kkr parameters for the bandstructure (i.e. qdos) calculation
        """
        params = self.ctx.input_params_KKR

        input_dict = params.get_dict()
        para_check = kkrparams()
        try:
            for key, val in input_dict.items():
                para_check.set_value(key, val, silent=True)
        except:
            return self.exit_codes.ERROR_CALC_PARAMETERS_INVALID  # pylint: disable=no-member
        label = ''
        descr = f'(pk - {self.inputs.remote_data.pk}, and uuid - {self.inputs.remote_data.uuid})'

        missing_list = para_check.get_missing_keys(use_aiida=True)

        if missing_list != []:
            kkrdefaults = kkrparams.get_KKRcalc_parameter_defaults()[0]
            kkrdefaults_updated = []
            for key_default, val_default in list(kkrdefaults.items()):
                if key_default in missing_list:
                    para_check.set_value(key_default, val_default)
                    kkrdefaults_updated.append(key_default)
                    missing_list.remove(key_default)
            if len(missing_list) > 0:
                self.report(f'ERROR: calc_parameters misses keys: {missing_list}')
                return self.exit_codes.ERROR_CALC_PARAMETERS_INCOMPLETE  # pylint: disable=no-member
            else:
                self.report(f'updated KKR parameter node with default values: {kkrdefaults_updated}')
                label = 'add_defaults_'
                descr = 'added missing default keys, '
        ##+++ Starts to add the NTP2, EMAX and EMIN from the
        econt_new = self.ctx.BS_params_dict
        econt_new['kmesh'] = [1, 1, 1]  # overwrite kmesh since the kpoints are used from the input
        kkr_calc = self.inputs.remote_data.get_incoming(node_class=KkrCalculation).first().node
        ef = kkr_calc.outputs.output_parameters.get_dict()['fermi_energy']  # unit in Ry
        self.ctx.fermi_energy = ef  ## in Ry unit

        # Set BS params
        try:
            para_check = set_energy_params(econt_new, ef, para_check)
        except:
            return self.exit_codes.ERROR_CALC_PARAMETERS_INVALID  # pylint: disable=no-member

        para_check.set_multiple_values(
            NPT1=0,
            NPT3=0,
            NPOL=0,
        )

        updatenode = Dict(dict=para_check.get_dict())
        updatenode.label = label + 'KKRparam_BS'
        updatenode.description = 'KKR parameter node extracted from remote_folder' + descr + ' as well as wf_parameter input node.'

        paranode_BS = update_params_wf(self.ctx.input_params_KKR, updatenode)
        self.ctx.BS_kkrparams = paranode_BS

    def get_BS(self):
        """
        submit the KkrCalcultion with the qdos settings for a bandstructure calculation
        """
        label = 'KKR BS calc.'
        BS_dict = self.ctx.BS_params_dict
        key_list = list(BS_dict)
        description = 'User defined BandStructure parameters '
        for key in key_list:
            description += f'{key}= {BS_dict[key]} ,'

        code = self.inputs.kkr
        remote = self.inputs.remote_data
        params = self.ctx.BS_kkrparams
        kpoints = self.ctx.BS_kpoints
        options = {
            'max_wallclock_seconds': self.ctx.max_wallclock_seconds,
            'resources': self.ctx.resources,
            'queue_name': self.ctx.queue,
        }
        if self.ctx.custom_scheduler_commands:
            options['custom_scheduler_commands'] = self.ctx.custom_scheduler_commands

        # get inputs for band structure calculation
        inputs = get_inputs_kkr(
            code, remote, options, label, description, parameters=params, serial=(not self.ctx.withmpi)
        )
        inputs.kpoints = kpoints

        # add nonco angles if found in the parent calculation or in the input
        if 'initial_noco_angles' in self.inputs:
            # overwrite nonco_angles from the input if given
            inputs['initial_noco_angles'] = self.inputs.initial_noco_angles
            self.report('used nonco angles from input to workflow')
        else:
            # extract from the parent calculation
            parent_calc = remote.get_incoming(node_class=KkrCalculation).first().node
            if 'initial_noco_angles' in parent_calc.inputs:
                noco_angles = extract_noco_angles(
                    fix_dir_threshold=Float(1e-6),  # make small enough
                    old_noco_angles=parent_calc.inputs.initial_noco_angles,
                    last_retrieved=parent_calc.outputs.retrieved
                )
                # set nonco angles (either from input or from output if it was updated)
                if noco_angles == {}:
                    noco_angles = parent_calc.inputs.initial_noco_angles
                self.report(f'extract nonco angles and use from parent ({noco_angles})')

        BS_run = self.submit(KkrCalculation, **inputs)
        self.ctx.last_calc = BS_run

        return ToContext(BS_run=BS_run)

    def return_results(self):
        """
        Collect results, parse BS_calc output and link output nodes to workflow node
        """

        caching_info = f'INFO: cache_source of BS calc node: {self.ctx.BS_run.get_cache_source}'
        self.report(caching_info)

        if not self.ctx.BS_run.is_finished_ok:
            self.ctx.successful = False
            error = f'ERROR BS calculation failed somehow it is in state {self.ctx.BS_run.process_state}'
            self.report(error)
            self.ctx.errors.append(error)
            return self.exit_codes.ERROR_BS_CALC_FAILED  # pylint: disable=no-member

        # create dict to store results of workflow output
        outputnode_dict = {}
        outputnode_dict['workflow_name'] = self.__class__.__name__
        outputnode_dict['workflow_version'] = self._wf_version
        outputnode_dict['withmpi'] = self.ctx.withmpi
        outputnode_dict['resources'] = self.ctx.resources
        outputnode_dict['max_wallclock_seconds'] = self.ctx.max_wallclock_seconds
        outputnode_dict['queue_name'] = self.ctx.queue
        outputnode_dict['custom_scheduler_commands'] = self.ctx.custom_scheduler_commands
        outputnode_dict['BS_params'] = self.ctx.BS_params_dict
        if 'kpoints' not in self.inputs:
            outputnode_dict['structure_type'] = self.ctx.structure_data
        outputnode_dict['BS_wf_description'] = self.ctx.description_wf
        outputnode_dict['BS_wf_label'] = self.ctx.label_wf
        try:
            outputnode_dict['nspin'] = self.ctx.BS_run.res.nspin
        except:
            error = 'ERROR: nspin not extracted'
            self.report(error)
            self.ctx.successful = False
            self.ctx.errors.append(error)
        outputnode_dict['successful'] = self.ctx.successful
        outputnode_dict['list_of_errors'] = self.ctx.errors

        # create output node with data-provenance
        outputnode = Dict(dict=outputnode_dict)
        outputnode.label = 'kkr_BS_wc_results'
        outputnode.description = 'Contains the info of the WC'

        self.report('INFO: create Banstructure results nodes')
        try:
            self.report(
                f'INFO: create Bandstructure results nodes. BS calc retrieved node={self.ctx.BS_run.outputs.retrieved}'
            )
            has_BS_run = True
        except AttributeError as e:
            self.report('ERROR: No Bandstructure calc retrieved node found')
            self.report(f'Caught AttributeError {e}')
            return self.exit_codes.ERROR_BS_CALC_FAILED  # pylint: disable=no-member

        if has_BS_run:
            BS_retrieved = self.ctx.BS_run.outputs.retrieved

        ef = self.ctx.fermi_energy  # in Ry unit
        kpoints = self.ctx.BS_kpoints

        # Here outdict dictionary has been created to set the Dict result_wf, BS_data
        # to the output(spec.output) of the wf
        outdict = {}
        if has_BS_run:
            ArraData = parse_BS_data(BS_retrieved, Float(ef), kpoints)
            outdict['BS_Data'] = ArraData['BS_Data']

        # link to the BS output nodes
        link_nodes = outdict.copy()

        outdict['results_wf'] = create_out_dict_node(outputnode, **link_nodes)

        # create links to output nodes
        for link_name, node in outdict.items():
            self.out(link_name, node)

        self.report('INFO: done with BS_workflow!\n')


def set_energy_params(econt_new, ef, para_check):
    """
    set energy contour values to para_check
    internally convert from relative eV units to absolute Ry units
    """
    evscal = get_Ry2eV()

    # always overwrite NPOL, N1, N3, thus add these to econt_new
    econt_new['NPOL'] = 0
    econt_new['NPT1'] = 0
    econt_new['NPT3'] = 0

    for key, val in econt_new.items():
        if key in ['kmesh', 'BZDIVIDE', 'KMESH', 'bzdivide']:
            key = 'BZDIVIDE'
        elif key in ['nepts', 'NPT2']:
            key = 'NPT2'
            # also add IEMXD which has to be big enough
            para_check.set_value('IEMXD', val, silent=True)
        elif key in ['emin', 'EMIN']:
            key = 'EMIN'
            val = (ef + val / evscal)  # converting the Energy value to Ry while the fermi_energy in Ry
        elif key in ['emax', 'EMAX']:
            key = 'EMAX'
            val = (ef + val / evscal)  # Converting to the Ry (unit of the energy)
        elif key in ['tempr' 'TEMPR']:
            key = 'TEMPR'
        elif key in ['RCLUSTZ', 'rclustz']:
            key = 'RCLUSTZ'
        para_check.set_value(key, val, silent=True)

    # set the rest of the DOS contour
    para_check.set_multiple_values(
        NPT1=0,
        NPT3=0,
        NPOL=0,
        use_semi_circle_contour=False,  # this is needed to get a DOS contour
    )

    # set KPOIBZ to match BZDIVIDE setting
    # this is only done if 'KPOIBZ' is not given already in the input
    bzdiv = para_check.get_value('BZDIVIDE')
    if bzdiv is not None and 'KPOIBZ' not in econt_new:
        para_check.set_value('KPOIBZ', np.prod(bzdiv), silent=True)
    # we need to make sure to deactivate the semi-circle contour, otherwise DOS contour is not used
    para_check.set_value('<USE_SEMI_CIRCLE_CONTOUR>', False, silent=True)

    return para_check


@calcfunction
def parse_BS_data(retrieved_folder, fermi_level, kpoints):
    """
    parse the qdos files from the retreived folderand save as ArrayData
    """
    # conversion factor from Ry to eV
    eVscale = get_Ry2eV()

    retrieved_list = retrieved_folder.list_object_names()
    qdos_file_list = [i for i in retrieved_list if 'qdos.' in i]
    q_vec_file = 'qvec.dat'

    if q_vec_file in retrieved_list:
        file_opened = retrieved_folder.open(q_vec_file)
        q_vec = np.loadtxt(file_opened, skiprows=1)

    no_q_vec = len(q_vec[:, 0])

    num_qdos_files = len(qdos_file_list)

    with retrieved_folder.open(qdos_file_list[0]) as f:
        total_qdos = np.loadtxt(f)

    for i in qdos_file_list[1:]:
        with retrieved_folder.open(i) as f:
            loaded_file = np.loadtxt(f)
            total_qdos[:, 5:] += loaded_file[:, 5:]

    ef = fermi_level.value  # in Ry unit
    total_qdos[:, 0] = (total_qdos[:, 0] - ef) * eVscale
    eng_points = set(total_qdos[:, 0])
    eng_points = list(eng_points)
    no_eng_points = len(eng_points)

    qdos_intensity = np.ndarray(shape=(no_eng_points, no_q_vec))
    for ne in range(np.shape(qdos_intensity)[0]):
        nk = np.shape(qdos_intensity)[1]
        # sum up all l-channels (5 is only the s-channel!)
        qdos_intensity[ne, :] = np.sum(total_qdos[ne * nk:(ne + 1) * nk, 5:], axis=1) / eVscale

    qdos_intensity = qdos_intensity.T  # setting eng-kpts corresponds to x-y asix
    q_vec = np.asarray(q_vec)  # converting q_vec into array
    eng_points = (np.asarray(eng_points))  # converting eng_popints into array in Ry unit

    klbl_dict = dict(kpoints.labels)  # Special k-points
    # To save into the ArrayData
    array = ArrayData()
    array.set_array('BlochSpectralFunction', qdos_intensity)
    array.set_array('Kpts', q_vec)
    array.set_array('energy_points', eng_points)
    array.extras['k-labels'] = klbl_dict

    return {'BS_Data': array}<|MERGE_RESOLUTION|>--- conflicted
+++ resolved
@@ -244,11 +244,7 @@
             self.inputs.remote_data = output_remote
         # To validate for kpoints
         if 'kpoints' in inputs:
-<<<<<<< HEAD
-            self.ctx.BS_kpoints = self.inputs.kpoints
-=======
             self.ctx.BS_kpoints = inputs.kpoints
->>>>>>> 075c70de
             input_ok = True
             self.ctx.structure_data = 'None (kpoints taken from input)'
         else:
