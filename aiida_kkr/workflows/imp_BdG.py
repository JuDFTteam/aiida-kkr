# Workflow for impurity BdG calculation from converged normal state impurity portential and BdG host calculation

from aiida.engine import WorkChain, ToContext, if_
from aiida.orm import Dict, RemoteData, Code, CalcJobNode, WorkChainNode, Float, Bool, XyData, SinglefileData
from aiida_kkr.workflows import kkr_imp_wc
from aiida_kkr.tools.find_parent import get_calc_from_remote
from aiida_kkr.tools.common_workfunctions import test_and_get_codenode

__copyright__ = (u'Copyright (c), 2022, Forschungszentrum Jülich GmbH, '
                 'IAS-1/PGI-1, Germany. All rights reserved.')
__license__ = 'MIT license, see LICENSE.txt file'
__version__ = '0.1.0'
__contributors__ = (u'David Antognini Silva')


class kkrimp_BdG_wc(WorkChain):
    """
    Workchain for blablabla
    inputs::
        :blabla: blabla
    returns::
        :blabla : blabla
    """

    _wf_version = __version__
    _wf_default = {
        'blabla': None,  #Put in here default input parameters
    }
    _options_default = {
        'max_wallclock_seconds': 36000,
        'resources': {
            'num_machines': 1
        },
        'withmpi': True,
        'queue_name': ''
    }

    @classmethod
    def get_wf_defaults(self, silent=False):
        """
        Return the default values of the workflow parameters (wf_parameters input node)
        """
        if not silent:
            print(f'Version of the kkrimp_BdG_wc workflow: {self._wf_version}')
        return self._wf_default.copy()

    @classmethod
    def define(cls, spec):
        """
        Layout of the workflow, defines the input nodes and the outline of the workchain
        """
        super(kkrimp_BdG_wc, cls).define(spec)

        # here inputs are defined
        #spec.input(
        #    'wf_parameters',
        #    valid_type=Dict,
        #    required=False,
        #    default=lambda: Dict(dict=cls._wf_default),
        #    help='Parameters of the BdG impurity workflow (see output of kkrimp_BdG_wc.get_wf_default() for more details).'
        #)

        spec.input(
            'options',
            valid_type=Dict,
            required=False,
            default=lambda: Dict(dict=cls._options_default),
            help=
            'Computer options (walltime etc.) passed onto KkrCalculation, fall back to settings from parent calculation if not given'
        )

        spec.input(
            'remote_data_host',
            valid_type=RemoteData,
            required=True,
            help='Parent folder of previously converged host normal state KkrCalculation'
        )

        spec.input(
            'remote_data_host_BdG',
            valid_type=RemoteData,
            required=True,
            help='Parent folder of previously converged BdG KkrCalculation'
        )

        spec.input(
            'impurity_info',
            valid_type=Dict,
            required=True,
            help='Information of the impurity like position in the unit cell, screening cluster, atom type.'
        )

        spec.input('kkr', valid_type=Code, required=True, help='KKRhost code, needed to run the KkrCalculation')

        spec.input(
            'kkrimp', valid_type=Code, required=True, help='KKRimp code used to converge the impurity calculation'
        )

        spec.input(
            'voronoi',
            valid_type=Code,
            required=True,
            help='Voronoi code used to create the impurity starting potential.'
        )

        spec.input(
            'calc_DOS',
            valid_type=Bool,
            required=False,
            default=lambda: Bool(False),
            help='Set this to TRUE to calculate DOS'
        )

        spec.expose_inputs(kkr_imp_wc, namespace='imp_scf', include=('startpot', 'wf_parameters'))
        spec.expose_inputs(kkr_imp_wc, namespace='BdG_scf', include=('startpot', 'remote_data_gf'))

        # Here outputs are defined

        #spec.output('results_wf', valid_type=WorkChainNode)
        #spec.output('total_energy')
        spec.output('workflow_info', valid_type=Dict)
        spec.output('output_parameters', valid_type=Dict)
        spec.output('dos_data', valid_type=XyData)
        spec.output('dos_data_interpol', valid_type=XyData)
        spec.output('impurity_potential', required=False, valid_type=SinglefileData)

        # Here outlines are being specified
        spec.outline(
            # For initialiging workflow
            cls.start,
            cls.validate_input,
            cls.imp_pot_calc,
            cls.imp_BdG_calc,
            if_(cls.do_calc_DOS)(cls.DOS_calc),
            cls.results
        )

        # Define all possible error messages
        spec.exit_code(
            100, 'ERROR_KKRCODE_NOT_CORRECT', 'The code you provided for kkr does not use the plugin kkr.kkr'
        )
        spec.exit_code(
            101, 'ERROR_KKRIMPCODE_NOT_CORRECT', 'The code you provided for kkrimp does not use the plugin kkr.kkrimp'
        )
        spec.exit_code(
            102, 'ERROR_VORONOICODE_NOT_CORRECT',
            'The code you provided for voronoi does not use the plugin kkr.voronoi'
        )

        spec.exit_code(200, 'ERROR_INVALID_PARENT', 'Parent calculation is not valid')

        #Now here we define all the functions from the outline

    def start(self):
        """
        Set up context of the workflow
        """
        self.report(f'INFO: started KKR BdG impurity version {self._wf_version}')

    def validate_input(self):
        """
        validate inputs
        """

        # validate for kkr code
        try:
            test_and_get_codenode(self.inputs.kkr, 'kkr.kkr', use_exceptions=True)
        except ValueError:
            return self.exit_codes.ERROR_KKRCODE_NOT_CORRECT  # pylint: disable=no-member

        # validate for kkrimp code
        try:
            test_and_get_codenode(self.inputs.kkrimp, 'kkr.kkrimp', use_exceptions=True)
        except ValueError:
            return self.exit_codes.ERROR_KKRIMPCODE_NOT_CORRECT

        # validate for voronoi code
        try:
            test_and_get_codenode(self.inputs.voronoi, 'kkr.voro', use_exceptions=True)
        except ValueError:
            return self.exit_codes.ERROR_VORONOICODE_NOT_CORRECT

        # save parent calculation
        input_remote = self.inputs.remote_data_host
        parents = input_remote.get_incoming(node_class=CalcJobNode).all()
        if len(parents) != 1:
            # check if parent is unique
            return self.exit_codes.ERROR_INVALID_PARENT  # pylint: disable=no-member
        self.ctx.parent_calc = get_calc_from_remote(input_remote)

    def imp_pot_calc(self):
        """
        calculate normal state impurity potential
        """
        if 'startpot' not in self.inputs.BdG_scf:

            builder = kkr_imp_wc.get_builder()
            builder.impurity_info = self.inputs.impurity_info
            builder.voronoi = self.inputs.voronoi
            builder.kkr = self.inputs.kkr
            builder.kkrimp = self.inputs.kkrimp
            builder.options = self.inputs.options
            builder.remote_data_host = self.inputs.remote_data_host
            builder.wf_parameters = self.inputs.imp_scf.wf_parameters

            imp_calc = self.submit(builder)

            return ToContext(last_imp_calc=imp_calc)

    def imp_BdG_calc(self):
        """
        BdG one-shot impurity calculation
        """

        builder = kkr_imp_wc.get_builder()
        builder.impurity_info = self.inputs.impurity_info
        builder.voronoi = self.inputs.voronoi
        builder.kkr = self.inputs.kkr
        builder.kkrimp = self.inputs.kkrimp

        if 'startpot' in self.inputs.BdG_scf:
            builder.startpot = self.inputs.BdG_scf.startpot
        else:
            builder.startpot = self.ctx.last_imp_calc.outputs.converged_potential

        if 'remote_data_gf' in self.inputs.BdG_scf:
            builder.remote_data_gf = self.inputs.BdG_scf.remote_data_gf

        builder.remote_data_host = self.inputs.remote_data_host_BdG
        builder.options = self.inputs.options

        settings = kkr_imp_wc.get_wf_defaults()[1]
        settings['strmix'] = 0.01
        settings['aggrmix'] = 0.01
        settings['nsteps'] = 1
        settings['kkr_runmax'] = 1
        settings['mag_init'] = True
        builder.wf_parameters = Dict(dict=settings)
        builder.scf.params_overwrite = Dict(dict={'USE_BdG': True, 'USE_E_SYMM_BdG': True})

        imp_calc_BdG = self.submit(builder)

        return ToContext(last_imp_calc_BdG=imp_calc_BdG)

    def do_calc_DOS(self):

        if self.inputs.calc_DOS:
            return True

    def DOS_calc(self):
        """
        DOS calculation
        """
        from aiida_kkr.workflows import kkr_imp_dos_wc

        builder = kkr_imp_dos_wc.get_builder()

        builder.kkr = self.inputs.kkr
        builder.kkrimp = self.inputs.kkrimp
        builder.options = self.inputs.options

        #added last
        #builder.host_remote = self.inputs.remote_data_host_BdG
        #builder.kkrimp_remote = self.ctx.last_imp_calc.outputs.remote_data_gf

        builder.imp_pot_sfd = self.ctx.last_imp_calc_BdG.outputs.converged_potential
        builder.impurity_info = self.inputs.impurity_info

        builder.wf_parameters = Dict(dict=kkr_imp_dos_wc.get_wf_defaults())
<<<<<<< HEAD
        
        builder.BdG.params_overwrite = Dict(dict={'USE_BdG': True, 'USE_E_SYMM_BdG': True})
=======
<<<<<<< HEAD
        builder.BdG.params_overwrite = Dict(dict={'USE_BdG': True, 'USE_E_SYMM_BdG': True})

=======
>>>>>>> 80819ac4

        DOS_calc = self.submit(builder)
        
        return ToContext(DOS_node=DOS_calc)

    def results(self):
        #self.out('results_wf', self.ctx.last_imp_calc_BdG)
        self.out('workflow_info', self.ctx.last_imp_calc_BdG.outputs.workflow_info)
        self.out('output_parameters', self.ctx.last_imp_calc_BdG.outputs.last_calc_output_parameters)
        #tot_energy = self.ctx.last_imp_calc_BdG.outputs.last_calc_output_parameters.get_attribute('energy')
        #self.out('total_energy', tot_energy)
        if self.inputs.calc_DOS:
            self.out('dos_data', self.ctx.DOS_node.outputs.dos_data)
            self.out('dos_data_interpol', self.ctx.DOS_node.outputs.dos_data_interpol)
            
        if 'startpot' not in self.inputs.BdG_scf:
            self.out('impurity_potential', self.ctx.last_imp_calc.outputs.converged_potential)<|MERGE_RESOLUTION|>--- conflicted
+++ resolved
@@ -172,13 +172,13 @@
         try:
             test_and_get_codenode(self.inputs.kkrimp, 'kkr.kkrimp', use_exceptions=True)
         except ValueError:
-            return self.exit_codes.ERROR_KKRIMPCODE_NOT_CORRECT
+            return self.exit_codes.ERROR_KKRIMPCODE_NOT_CORRECT  # pylint: disable=no-member
 
         # validate for voronoi code
         try:
             test_and_get_codenode(self.inputs.voronoi, 'kkr.voro', use_exceptions=True)
         except ValueError:
-            return self.exit_codes.ERROR_VORONOICODE_NOT_CORRECT
+            return self.exit_codes.ERROR_VORONOICODE_NOT_CORRECT  # pylint: disable=no-member
 
         # save parent calculation
         input_remote = self.inputs.remote_data_host
@@ -236,7 +236,7 @@
         settings['kkr_runmax'] = 1
         settings['mag_init'] = True
         builder.wf_parameters = Dict(dict=settings)
-        builder.scf.params_overwrite = Dict(dict={'USE_BdG': True, 'USE_E_SYMM_BdG': True})
+        builder.scf.params_overwrite = Dict(dict={'USE_BdG': True, 'USE_E_SYMM_BdG': True})  # pylint: disable=no-member
 
         imp_calc_BdG = self.submit(builder)
 
@@ -267,18 +267,10 @@
         builder.impurity_info = self.inputs.impurity_info
 
         builder.wf_parameters = Dict(dict=kkr_imp_dos_wc.get_wf_defaults())
-<<<<<<< HEAD
-        
-        builder.BdG.params_overwrite = Dict(dict={'USE_BdG': True, 'USE_E_SYMM_BdG': True})
-=======
-<<<<<<< HEAD
-        builder.BdG.params_overwrite = Dict(dict={'USE_BdG': True, 'USE_E_SYMM_BdG': True})
-
-=======
->>>>>>> 80819ac4
+        builder.BdG.params_overwrite = Dict(dict={'USE_BdG': True, 'USE_E_SYMM_BdG': True})  # pylint: disable=no-member
 
         DOS_calc = self.submit(builder)
-        
+
         return ToContext(DOS_node=DOS_calc)
 
     def results(self):
@@ -290,6 +282,6 @@
         if self.inputs.calc_DOS:
             self.out('dos_data', self.ctx.DOS_node.outputs.dos_data)
             self.out('dos_data_interpol', self.ctx.DOS_node.outputs.dos_data_interpol)
-            
+
         if 'startpot' not in self.inputs.BdG_scf:
             self.out('impurity_potential', self.ctx.last_imp_calc.outputs.converged_potential)