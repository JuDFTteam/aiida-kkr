--- conflicted
+++ resolved
@@ -21,19 +21,10 @@
 from aiida_kkr.tools.save_output_nodes import create_out_dict_node
 from aiida_kkr.workflows.bs import set_energy_params
 
-<<<<<<< HEAD
 __copyright__ = (u'Copyright (c), 2017, Forschungszentrum Jülich GmbH, ' 'IAS-1/PGI-1, Germany. All rights reserved.')
 __license__ = 'MIT license, see LICENSE.txt file'
-__version__ = '0.7.2'
+__version__ = '0.8.0'
 __contributors__ = u'Philipp Rüßmann'
-=======
-
-__copyright__ = (u"Copyright (c), 2017, Forschungszentrum Jülich GmbH, "
-                 "IAS-1/PGI-1, Germany. All rights reserved.")
-__license__ = "MIT license, see LICENSE.txt file"
-__version__ = "0.8.0"
-__contributors__ = u"Philipp Rüßmann"
->>>>>>> 35a77a65
 
 
 class kkr_dos_wc(WorkChain):
@@ -54,22 +45,12 @@
     _wf_label = 'kkr_dos_wc'
     _wf_description = 'Workflow for a KKR dos calculation starting either from a structure with automatic voronoi calculation or a valid RemoteData node of a previous calculation.'
     _wf_default = {
-<<<<<<< HEAD
-        'dos_params': {
-            'nepts': 61,  # DOS params: number of points in contour
-            'tempr': 200,  # K        # DOS params: temperature
-            'emin': -1,  # Ry       # DOS params: start of energy contour
-            'emax': 1,  # Ry       # DOS params: end of energy contour
-            'kmesh': [30, 30, 30]
-        }  # DOS params: kmesh for DOS calculation (typically higher than in scf contour)
-=======
-       "nepts": 96,   # number of points in contour
-       "tempr": 200.,  # K, smearing temperature
-       "emin": -10., # eV, rel to EF, start of energy contour
-       "emax": 5.,   # eV       end of energy contour
-       "kmesh": [30, 30, 30],  # kmesh for DOS calculation (typically higher than in scf contour)
-       "RCLUSTZ": None, # cluster radiu, only used if a value is set
->>>>>>> 35a77a65
+        'nepts': 96,  # number of points in contour
+        'tempr': 200.,  # K, smearing temperature
+        'emin': -10.,  # eV, rel to EF, start of energy contour
+        'emax': 5.,  # eV       end of energy contour
+        'kmesh': [30, 30, 30],  # kmesh for DOS calculation (typically higher than in scf contour)
+        'RCLUSTZ': None,  # cluster radiu, only used if a value is set
     }
     _options_default = {
         'queue_name': '',  # Queue name to submit jobs to
@@ -88,7 +69,7 @@
     def get_wf_defaults(cls, silent=False):
         """
         Print and return _wf_defaults dictionary.
-        
+
         Can be used to easily create set of wf_parameters.
         returns _wf_defaults
         """
@@ -233,14 +214,7 @@
             self._options_default['custom_scheduler_commands'],
         )
 
-<<<<<<< HEAD
-        self.ctx.dos_params_dict = wf_dict.get(
-            'dos_params',
-            self._wf_default['dos_params'],
-        )
-=======
         self.ctx.dos_params_dict = self.inputs.wf_parameters.get_dict()
->>>>>>> 35a77a65
         self.ctx.dos_kkrparams = None  # is set in set_params_dos
 
         self.ctx.description_wf = self.inputs.get(
@@ -357,36 +331,13 @@
         # Contour parameter given as input to workflow.
         econt_new = self.ctx.dos_params_dict
         # always overwrite NPOL, N1, N3, thus add these to econt_new
-<<<<<<< HEAD
         econt_new['NPOL'] = 0
         econt_new['NPT1'] = 0
         econt_new['NPT3'] = 0
-        try:
-            for key, val in econt_new.items():
-                if key == 'kmesh':
-                    key = 'BZDIVIDE'
-                elif key == 'nepts':
-                    key = 'NPT2'
-                    # add IEMXD which has to be big enough
-                    print('setting IEMXD', val)
-                    para_check.set_value('IEMXD', val, silent=True)
-                elif key == 'emin':
-                    key = 'EMIN'
-                elif key == 'emax':
-                    key = 'EMAX'
-                elif key == 'tempr':
-                    key = 'TEMPR'
-                # set params
-                para_check.set_value(key, val, silent=True)
-=======
-        econt_new["NPOL"] = 0
-        econt_new["NPT1"] = 0
-        econt_new["NPT3"] = 0
         kkr_calc = self.inputs.remote_data.get_incoming().first().node
-        ef = kkr_calc.outputs.output_parameters.get_dict()['fermi_energy'] # unit in Ry
+        ef = kkr_calc.outputs.output_parameters.get_dict()['fermi_energy']  # unit in Ry
         try:
             para_check = set_energy_params(econt_new, ef, para_check)
->>>>>>> 35a77a65
         except:
             return self.exit_codes.ERROR_DOS_PARAMS_INVALID  # pylint: disable=no-member
 
