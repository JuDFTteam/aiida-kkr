--- conflicted
+++ resolved
@@ -443,12 +443,7 @@
         # Update the BdG parameters if they are inserted in the workflow
         if 'BdG' in self.inputs:
             if 'params_kkr_overwrite' in self.inputs.BdG:
-<<<<<<< HEAD
                 builder.BdG.params_overwrite = self.inputs.BdG.params_kkr_overwrite  # pylint: disable=no-member
-=======
-                builder.BdG.params_overwrite = self.inputs.BdG.params_kkr_overwrite
-               
->>>>>>> 47baf2c1
 
         self.ctx.kkrimp_params_dict = Dict(
             dict={
