--- conflicted
+++ resolved
@@ -55,7 +55,6 @@
     _wf_label = 'kkr_imp_sub_wc'
     _wf_description = 'Workflow for a KKRimp self consistency calculation to converge a given host-impurity potential'
 
-<<<<<<< HEAD
     _options_default = {
         'queue_name': '',  # Queue name to submit jobs too
         'resources': {
@@ -93,40 +92,6 @@
             'NCHEB': None
         }  # number of chebychev polynomials in each panel (total number of points in radial mesh NCHEB*(NPAN_LOG+NPAN_EQ))
     }
-=======
-
-    _options_default = {'queue_name' : '',                        # Queue name to submit jobs too
-                        'resources': {"num_machines": 1},         # resources to allowcate for the job
-                        'max_wallclock_seconds' : 60*60,          # walltime after which the job gets killed (gets parsed to KKR)}
-                        'custom_scheduler_commands' : '',         # some additional scheduler commands
-                        'withmpi' : True}                         # execute KKR with mpi or without
-
-    _wf_default = {'kkr_runmax': 5,                               # Maximum number of kkr jobs/starts (defauld iterations per start)
-                   'convergence_criterion' : 1*10**-7,            # Stop if charge denisty is converged below this value
-                   'mixreduce': 0.5,                              # reduce mixing factor by this factor if calculaito fails due to too large mixing
-                   'threshold_aggressive_mixing': 1*10**-2,       # threshold after which agressive mixing is used
-                   'strmix': 0.03,                                # mixing factor of simple mixing
-                   'nsteps': 50,                                  # number of iterations done per KKR calculation
-                   'aggressive_mix': 5,                           # type of aggressive mixing (3: broyden's 1st, 4: broyden's 2nd, 5: generalized anderson)
-                   'aggrmix': 0.05,                               # mixing factor of aggressive mixing
-                   'broyden-number': 20,                          # number of potentials to 'remember' for Broyden's mixing
-                   'nsimplemixfirst': 0,                          # number of simple mixing step at the beginning of Broyden mixing
-                   'mag_init' : False,                            # initialize and converge magnetic calculation
-                   'hfield' : [0.02, 5], # Ry                     # external magnetic field used in initialization step
-                   'init_pos' : None,                             # position in unit cell where magnetic field is applied [default (None) means apply to all]
-                   'dos_run': False,                              # specify if DOS should be calculated (!KKRFLEXFILES with energy contour necessary as GF_remote_data!)
-                   'lmdos': True,                                 # specify if DOS calculation should calculate l-resolved or l and m resolved output
-                   'jij_run': False,                              # specify if Jijs should be calculated (!changes behavior of the code!!!)
-                   'do_final_cleanup': True,                      # decide whether or not to clean up intermediate files (THIS BREAKS CACHABILITY!)
-#                   # Some parameter for direct solver (if None, use the same as in host code, otherwise overwrite)
-                   'accuracy_params': {'RADIUS_LOGPANELS': None,  # where to set change of logarithmic to linear radial mesh
-                                       'NPAN_LOG': None,          # number of panels in log mesh
-                                       'NPAN_EQ': None,           # number of panels in linear mesh
-                                       'NCHEB': None}             # number of chebychev polynomials in each panel (total number of points in radial mesh NCHEB*(NPAN_LOG+NPAN_EQ))
-                   }
-
-
->>>>>>> 35a77a65
 
     @classmethod
     def get_wf_defaults(self, silent=False):
@@ -1267,9 +1232,9 @@
 def remove_out_pot_impcalcs(successful, pks_all_calcs, dry_run=False):
     """
     Remove out_potential file from all but the last KKRimp calculation if workflow was successful
-    
+
     Usage::
-    
+
         imp_wf = load_node(266885) # maybe start with outer workflow
         pk_imp_scf = imp_wf.outputs.workflow_info['used_subworkflows'].get('kkr_imp_sub')
         imp_scf_wf = load_node(pk_imp_scf) # this is now the imp scf sub workflow
