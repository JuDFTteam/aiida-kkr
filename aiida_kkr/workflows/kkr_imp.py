--- conflicted
+++ resolved
@@ -18,18 +18,10 @@
 import numpy as np
 from aiida_kkr.tools.save_output_nodes import create_out_dict_node
 
-<<<<<<< HEAD
 __copyright__ = (u'Copyright (c), 2017, Forschungszentrum Jülich GmbH, ' 'IAS-1/PGI-1, Germany. All rights reserved.')
 __license__ = 'MIT license, see LICENSE.txt file'
-__version__ = '0.7.4'
+__version__ = '0.8.1'
 __contributors__ = (u'Fabian Bertoldo', u'Philipp Rüßmann')
-=======
-__copyright__ = (u"Copyright (c), 2017, Forschungszentrum Jülich GmbH, "
-                 "IAS-1/PGI-1, Germany. All rights reserved.")
-__license__ = "MIT license, see LICENSE.txt file"
-__version__ = "0.8.1"
-__contributors__ = (u"Fabian Bertoldo", u"Philipp Rüßmann")
->>>>>>> 35a77a65
 #TODO: generalize workflow to multiple impurities
 #TODO: add additional checks for the input
 #TODO: maybe work on a clearer outputnode structure
@@ -62,7 +54,6 @@
     _wf_label = 'kkr_imp_wc'
     _wf_description = 'Workflow for a KKRimp calculation'
 
-<<<<<<< HEAD
     _options_default = {
         'queue_name': '',  # Queue name to submit jobs too
         'resources': {
@@ -74,22 +65,11 @@
     }  # execute KKR with mpi or without
 
     _wf_default = kkr_imp_sub_wc.get_wf_defaults(silent=True)  # settings for sub workflow (impurity convergence)
+    _wf_default['retrieve_kkrflex'
+                ] = True  # add control to retrieve kkrflex files to repository or leave on remote computer only
     _voro_aux_default = kkr_startpot_wc.get_wf_defaults(
         silent=True
     )  # settings for vorostart workflow, used to generate starting potential
-=======
-
-    _options_default = {'queue_name' : '',                           # Queue name to submit jobs too
-                        'resources': {"num_machines": 1},            # resources to allowcate for the job
-                        'max_wallclock_seconds' : 60*60,             # walltime after which the job gets killed (gets parsed to KKR)}
-                        'custom_scheduler_commands' : '',            # some additional scheduler commands
-                        'withmpi' : True}                            # execute KKR with mpi or without
-
-    _wf_default = kkr_imp_sub_wc.get_wf_defaults(silent=True)        # settings for sub workflow (impurity convergence)
-    _wf_default['retrieve_kkrflex'] = True                           # add control to retrieve kkrflex files to repository or leave on remote computer only
-    _voro_aux_default = kkr_startpot_wc.get_wf_defaults(silent=True) # settings for vorostart workflow, used to generate starting potential
-
->>>>>>> 35a77a65
 
     @classmethod
     def get_wf_defaults(self, silent=False):
@@ -349,7 +329,6 @@
         self.ctx.init_pos = wf_dict.get('init_pos', self._wf_default['init_pos'])
         self.ctx.accuracy_params = wf_dict.get('accuracy_params', self._wf_default['accuracy_params'])
         # set up new parameter dict to pass to kkrimp subworkflow later
-<<<<<<< HEAD
         self.ctx.kkrimp_params_dict = Dict(
             dict={
                 'nsteps': self.ctx.nsteps,
@@ -367,18 +346,9 @@
                 'accuracy_params': self.ctx.accuracy_params
             }
         )
-=======
-        self.ctx.kkrimp_params_dict = Dict(dict={'nsteps': self.ctx.nsteps, 'kkr_runmax': self.ctx.kkr_runmax,
-                                                 'threshold_aggressive_mixing': self.ctx.threshold_aggressive_mixing,
-                                                 'convergence_criterion': self.ctx.convergence_criterion, 'mixreduce': self.ctx.mixreduce,
-                                                 'strmix': self.ctx.strmix, 'aggressive_mix': self.ctx.aggressive_mix,
-                                                 'aggrmix': self.ctx.aggrmix, 'broyden-number': self.ctx.broyden_number,
-                                                 'mag_init': self.ctx.mag_init, 'hfield': self.ctx.hfield, 'init_pos': self.ctx.init_pos,
-                                                 'accuracy_params': self.ctx.accuracy_params})
-        
+
         # retrieve option for kkrlfex files
         self.ctx.retrieve_kkrflex = wf_dict.get('retrieve_kkrflex', self._wf_default['retrieve_kkrflex'])
->>>>>>> 35a77a65
 
         # list of things that are cleaned if everything ran through
         self.ctx.sfd_final_cleanup = []
@@ -501,28 +471,24 @@
         )
 
         builder = kkr_flex_wc.get_builder()
-       
+
         builder.metadata.label = sub_label
         builder.metadata.description = sub_description
         builder.kkr = kkrcode
         builder.options = options
         builder.remote_data = converged_host_remote
         builder.impurity_info = imp_info
-<<<<<<< HEAD
+
         if 'params_kkr_overwrite' in self.inputs:
-=======
-        
-        if "params_kkr_overwrite" in self.inputs:
->>>>>>> 35a77a65
             builder.params_kkr_overwrite = self.inputs.params_kkr_overwrite
-            
+
         # maybe set kkrflex_retrieve
         wf_params_gf = {}
         if not self.ctx.retrieve_kkrflex:
             wf_params_gf['retrieve_kkrflex'] = self.ctx.retrieve_kkrflex
         wf_params_gf = Dict(dict=wf_params_gf)
         builder.wf_parameters = wf_params_gf
-        
+
         future = self.submit(builder)
 
         self.report('INFO: running GF writeout (pk: {})'.format(future.pk))
