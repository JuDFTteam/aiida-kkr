--- conflicted
+++ resolved
@@ -24,11 +24,7 @@
     "reentry_register": true,
     "install_requires": [
         "aiida-core >= 1.0.0b6,<2.0.0",
-<<<<<<< HEAD
-        "masci-tools >= 0.4.8.dev5,<0.5.0",
-=======
-        "masci-tools >= 0.4.8.dev0,<1.0.0",
->>>>>>> 12f7a600
+        "masci-tools >= 0.4.8.dev5,<1.0.0",
         "seekpath >= 1.9.2",
         "ase",
         "pymatgen"
