--- conflicted
+++ resolved
@@ -10,7 +10,6 @@
         "License :: OSI Approved :: MIT License",
         "Programming Language :: Python :: 2.7",
         "Programming Language :: Python :: 3",
-        "Programming Language :: Python :: 3.4",
         "Programming Language :: Python :: 3.5",
         "Programming Language :: Python :: 3.6",
         "Programming Language :: Python :: 3.7",
@@ -21,11 +20,7 @@
         "Natural Language :: English",
         "Framework :: AiiDA"
     ],
-<<<<<<< HEAD
-    "version": "1.1.9",
-=======
-    "version": "1.1.10-dev",
->>>>>>> 57816eb8
+    "version": "1.1.10",
     "reentry_register": true,
     "install_requires": [
         "aiida-core >= 1.0.0b6,<2.0.0",
